// @testmode wasi

<<<<<<< HEAD
import Text "mo:base/Text";
import Blob "mo:base/Blob";
import Iter "mo:base/Iter";
import Char "mo:base/Char";
import Order "mo:base/Order";
import Array "mo:base/Array";
import Nat32 "mo:base/Nat32";
=======
import Debug "../src/Debug";
import Text "../src/Text";
import Blob "../src/Blob";
import Iter "../src/Iter";
import Char "../src/Char";
import Order "../src/Order";
import Array "../src/Array";
import Nat32 "../src/Nat32";
>>>>>>> 8a384da5

import Suite "mo:matchers/Suite";
import M "mo:matchers/Matchers";
import T "mo:matchers/Testable";

let { run; test; suite } = Suite;

func blobT(b : Blob) : T.TestableItem<Blob> = {
  item = b;
  display = func(b : Blob) : Text { debug_show (b) };
  equals = Blob.equal
};

func ordT(o : Order.Order) : T.TestableItem<Order.Order> = {
  item = o;
  display = func(o : Order.Order) : Text { debug_show (o) };
  equals = Order.equal
};

func optTextT(ot : ?Text) : T.TestableItem<?Text> = T.optional(T.textTestable, ot);

// TODO: generalize and move to Iter.mo
func iterT(c : [Char]) : T.TestableItem<Iter.Iter<Char>> = {
  item = c.vals();
  display = Text.fromIter; // not this will only print the remainder of cs1 below
  equals = func(cs1 : Iter.Iter<Char>, cs2 : Iter.Iter<Char>) : Bool {
    loop {
      switch (cs1.next(), cs2.next()) {
        case (null, null) return true;
        case (?c1, ?c2) if (c1 != c2) return false;
        case (_, _) return false
      }
    }
  }
};

// TODO: generalize and move to Iter.mo
func textIterT(c : [Text]) : T.TestableItem<Iter.Iter<Text>> = {
  item = c.vals();
  display = func(ts : Iter.Iter<Text>) : Text { Text.join(",", ts) };
  // not this will only print the remainder of cs1 below
  equals = func(ts1 : Iter.Iter<Text>, ts2 : Iter.Iter<Text>) : Bool {
    loop {
      switch (ts1.next(), ts2.next()) {
        case (null, null) return true;
        case (?t1, ?t2) if (t1 != t2) return false;
        case (_, _) return false
      }
    }
  }
};

run(
  suite(
    "size",
    [
      test(
        "size-0",
        Text.size(""),
        M.equals(T.nat 0)
      ),
      test(
        "size-1",
        Text.size("a"),
        M.equals(T.nat 1)
      ),
      test(
        "size-2",
        Text.size("abcdefghijklmnopqrstuvwxyz"),
        M.equals(T.nat 26)
      ),
      test(
        "size-3",
        Text.size("☃"),
        M.equals(T.nat 1)
      ),
      test(
        "size-4",
        Text.size("☃☃"),
        M.equals(T.nat 2)
      )
    ]
  )
);

run(
  suite(
    "toIter",
    [
      test(
        "toIter-0",
        Text.toIter(""),
        M.equals(iterT([]))
      ),
      test(
        "toIter-1",
        Text.toIter("a"),
        M.equals(iterT(['a']))
      ),
      test(
        "toIter-2",
        Text.toIter("abc"),
        M.equals(iterT(['a', 'b', 'c']))
      ),
      do {
        let a = Array.tabulate<Char>(1000, func i = Char.fromNat32(65 +% Nat32.fromIntWrap(i % 26)));
        test(
          "fromIter-2",
          Text.toIter(Text.join("", Array.map(a, Char.toText).vals())),
          M.equals(iterT a)
        )
      }
    ]
  )
);

run(
  suite(
    "fromIter",
    [
      test(
        "fromIter-0",
        Text.fromIter(([].vals())),
        M.equals(T.text(""))
      ),
      test(
        "fromIter-1",
        Text.fromIter((['a'].vals())),
        M.equals(T.text "a")
      ),
      test(
        "fromIter-2",
        Text.fromIter((['a', 'b', 'c'].vals())),
        M.equals(T.text "abc")
      ),
      do {
        let a = Array.tabulate<Char>(1000, func i = Char.fromNat32(65 +% Nat32.fromIntWrap(i % 26)));
        test(
          "fromIter-3",
          Text.fromIter(a.vals()),
          M.equals(T.text(Text.join("", Array.map(a, Char.toText).vals())))
        )
      }
    ]
  )
);

run(
  suite(
    "concat",
    [
      test(
        "concat-0",
        Text.concat("", ""),
        M.equals(T.text(""))
      ),
      test(
        "concat-1",
        Text.concat("", "b"),
        M.equals(T.text "b")
      ),
      test(
        "concat-2",
        Text.concat("a", "b"),
        M.equals(T.text "ab")
      ),
      test(
        "concat-3",
        Text.concat("abcdefghijklmno", "pqrstuvwxyz"),
        M.equals(T.text "abcdefghijklmnopqrstuvwxyz")
      )
    ]
  )
);

run(
  suite(
    "join",
    [
      test(
        "join-0",
        Text.join("", (["", ""].vals())),
        M.equals(T.text(""))
      ),
      test(
        "join-1",
        Text.join("", (["", "b"].vals())),
        M.equals(T.text "b")
      ),
      test(
        "join-2",
        Text.join("", (["a", "bb", "ccc", "dddd"].vals())),
        M.equals(T.text "abbcccdddd")
      ),
      do {
        let a = Array.tabulate<Char>(1000, func i = Char.fromNat32(65 +% Nat32.fromIntWrap(i % 26)));
        test(
          "join-3",
          Text.join("", Array.map(a, Char.toText).vals()),
          M.equals(T.text(Text.fromIter(a.vals())))
        )
      },
      test(
        "join-4",
        Text.join("", ([].vals())),
        M.equals(T.text "")
      ),
      test(
        "join-5",
        Text.join("", (["aaa"].vals())),
        M.equals(T.text "aaa")
      )
    ]
  )
);

run(
  suite(
    "join",
    [
      test(
        "join-0",
        Text.join(",", (["", ""].vals())),
        M.equals(T.text(","))
      ),
      test(
        "join-1",
        Text.join(",", (["", "b"].vals())),
        M.equals(T.text ",b")
      ),
      test(
        "join-2",
        Text.join(",", (["a", "bb", "ccc", "dddd"].vals())),
        M.equals(T.text "a,bb,ccc,dddd")
      ),
      do {
        let a = Array.tabulate<Char>(1000, func i = Char.fromNat32(65 +% Nat32.fromIntWrap(i % 26)));
        test(
          "join-3",
          Text.join("", Array.map(a, Char.toText).vals()),
          M.equals(T.text(Text.fromIter(a.vals())))
        )
      },
      test(
        "join-4",
        Text.join(",", ([].vals())),
        M.equals(T.text "")
      ),
      test(
        "join-5",
        Text.join(",", (["aaa"].vals())),
        M.equals(T.text "aaa")
      )
    ]
  )
);

run(
  suite(
    "split",
    [
      test(
        "split-char-empty",
        Text.split("", #char ';'),
        M.equals(textIterT([]))
      ),
      test(
        "split-char-none",
        Text.split("abc", #char ';'),
        M.equals(textIterT(["abc"]))
      ),
      test(
        "split-char-empties2",
        Text.split(";", #char ';'),
        M.equals(textIterT(["", ""]))
      ),
      test(
        "split-char-empties3",
        Text.split(";;", #char ';'),
        M.equals(textIterT(["", "", ""]))
      ),
      test(
        "split-char-singles",
        Text.split("a;b;;c;;;d", #char ';'),
        M.equals(textIterT(["a", "b", "", "c", "", "", "d"]))
      ),
      test(
        "split-char-mixed",
        Text.split("a;;;ab;;abc;", #char ';'),
        M.equals(textIterT(["a", "", "", "ab", "", "abc", ""]))
      ),
      do {
        let a = Array.tabulate<Text>(1000, func _ = "abc");
        let t = Text.join(";", a.vals());
        test(
          "split-char-large",
          Text.split(t, #char ';'),
          M.equals(textIterT a)
        )
      },
      do {
        let a = Array.tabulate<Text>(100000, func _ = "abc");
        let t = Text.join(";", a.vals());
        test(
          "split-char-very-large",
          Text.split(t, #char ';'),
          M.equals(textIterT a)
        )
      }
    ]
  )
);

do {
  let pat : Text.Pattern = #predicate(func(c : Char) : Bool { c == ';' or c == '!' });
  run(
    suite(
      "split",
      [
        test(
          "split-pred-empty",
          Text.split("", pat),
          M.equals(textIterT([]))
        ),
        test(
          "split-pred-none",
          Text.split("abc", pat),
          M.equals(textIterT(["abc"]))
        ),
        test(
          "split-pred-empties2",
          Text.split(";", pat),
          M.equals(textIterT(["", ""]))
        ),
        test(
          "split-pred-empties3",
          Text.split(";!", pat),
          M.equals(textIterT(["", "", ""]))
        ),
        test(
          "split-pred-singles",
          Text.split("a;b;!c!;;d", pat),
          M.equals(textIterT(["a", "b", "", "c", "", "", "d"]))
        ),
        test(
          "split-pred-mixed",
          Text.split("a;!;ab;!abc;", pat),
          M.equals(textIterT(["a", "", "", "ab", "", "abc", ""]))
        ),
        do {
          let a = Array.tabulate<Text>(1000, func _ = "abc");
          let t = Text.join(";", a.vals());
          test(
            "split-pred-large",
            Text.split(t, pat),
            M.equals(textIterT a)
          )
        },
        do {
          let a = Array.tabulate<Text>(10000, func _ = "abc");
          let t = Text.join(";", a.vals());
          test(
            "split-pred-very-large",
            Text.split(t, pat),
            M.equals(textIterT a)
          )
        }
      ]
    )
  )
};

do {
  let pat : Text.Pattern = #text "PAT";
  run(
    suite(
      "split",
      [
        test(
          "split-pat-empty",
          Text.split("", pat),
          M.equals(textIterT([]))
        ),
        test(
          "split-pat-none",
          Text.split("abc", pat),
          M.equals(textIterT(["abc"]))
        ),
        test(
          "split-pat-empties2",
          Text.split("PAT", pat),
          M.equals(textIterT(["", ""]))
        ),
        test(
          "split-pat-empties3",
          Text.split("PATPAT", pat),
          M.equals(textIterT(["", "", ""]))
        ),
        test(
          "split-pat-singles",
          Text.split("aPATbPATPATcPATPATPATd", pat),
          M.equals(textIterT(["a", "b", "", "c", "", "", "d"]))
        ),
        test(
          "split-pat-mixed",
          Text.split("aPATPATPATabPATPATabcPAT", pat),
          M.equals(textIterT(["a", "", "", "ab", "", "abc", ""]))
        ),
        do {
          let a = Array.tabulate<Text>(1000, func _ = "abc");
          let t = Text.join("PAT", a.vals());
          test(
            "split-pat-large",
            Text.split(t, pat),
            M.equals(textIterT a)
          )
        },
        do {
          let a = Array.tabulate<Text>(10000, func _ = "abc");
          let t = Text.join("PAT", a.vals());
          test(
            "split-pat-very-large",
            Text.split(t, pat),
            M.equals(textIterT a)
          )
        }
      ]
    )
  )
};

run(
  suite(
    "tokens",
    [
      test(
        "tokens-char-empty",
        Text.tokens("", #char ';'),
        M.equals(textIterT([]))
      ),
      test(
        "tokens-char-none",
        Text.tokens("abc", #char ';'),
        M.equals(textIterT(["abc"]))
      ),
      test(
        "tokens-char-empties2",
        Text.tokens(";", #char ';'),
        M.equals(textIterT([]))
      ),
      test(
        "tokens-char-empties3",
        Text.tokens(";;", #char ';'),
        M.equals(textIterT([]))
      ),
      test(
        "tokens-char-singles",
        Text.tokens("a;b;;c;;;d", #char ';'),
        M.equals(textIterT(["a", "b", "c", "d"]))
      ),
      test(
        "tokens-char-mixed",
        Text.tokens("a;;;ab;;abc;", #char ';'),
        M.equals(textIterT(["a", "ab", "abc"]))
      ),
      do {
        let a = Array.tabulate<Text>(1000, func _ = "abc");
        let t = Text.join(";;", a.vals());
        test(
          "tokens-char-large",
          Text.tokens(t, #char ';'),
          M.equals(textIterT a)
        )
      },
      do {
        let a = Array.tabulate<Text>(100000, func _ = "abc");
        let t = Text.join(";;", a.vals());
        test(
          "tokens-char-very-large",
          Text.tokens(t, #char ';'),
          M.equals(textIterT a)
        )
      }
    ]
  )
);

run(
  suite(
    "startsWith",
    [
      test(
        "startsWith-both-empty",
        Text.startsWith("", #text ""),
        M.equals(T.bool true)
      ),
      test(
        "startsWith-empty-text",
        Text.startsWith("", #text "abc"),
        M.equals(T.bool false)
      ),
      test(
        "startsWith-empty-pat",
        Text.startsWith("abc", #text ""),
        M.equals(T.bool true)
      ),
      test(
        "startsWith-1",
        Text.startsWith("a", #text "b"),
        M.equals(T.bool false)
      ),
      test(
        "startsWith-2",
        Text.startsWith("abc", #text "abc"),
        M.equals(T.bool true)
      ),
      test(
        "startsWith-3",
        Text.startsWith("abcd", #text "ab"),
        M.equals(T.bool true)
      ),
      test(
        "startsWith-4",
        Text.startsWith("abcdefghijklmnopqrstuvwxyz", #text "abcdefghijklmno"),
        M.equals(T.bool true)
      )
    ]
  )
);

run(
  suite(
    "endsWith",
    [
      test(
        "endsWith-both-empty",
        Text.endsWith("", #text ""),
        M.equals(T.bool true)
      ),
      test(
        "endsWith-empty-text",
        Text.endsWith("", #text "abc"),
        M.equals(T.bool false)
      ),
      test(
        "endsWith-empty-pat",
        Text.endsWith("abc", #text ""),
        M.equals(T.bool true)
      ),
      test(
        "endsWith-1",
        Text.endsWith("a", #text "b"),
        M.equals(T.bool false)
      ),
      test(
        "endsWith-2",
        Text.endsWith("abc", #text "abc"),
        M.equals(T.bool true)
      ),
      test(
        "endsWith-3",
        Text.endsWith("abcd", #text "cd"),
        M.equals(T.bool true)
      ),
      test(
        "endsWith-4",
        Text.endsWith("abcdefghijklmnopqrstuvwxyz", #text "pqrstuvwxyz"),
        M.equals(T.bool true)
      )
    ]
  )
);

run(
  suite(
    "contains",
    [
      test(
        "contains-start",
        Text.contains("abcd", #text "ab"),
        M.equals(T.bool true)
      ),
      test(
        "contains-empty",
        Text.contains("abc", #text ""),
        M.equals(T.bool true)
      ),
      test(
        "contains-false",
        Text.contains("ab", #text "bc"),
        M.equals(T.bool false)
      ),
      test(
        "contains-exact",
        Text.contains("abc", #text "abc"),
        M.equals(T.bool true)
      ),
      test(
        "contains-within",
        Text.contains("abcdefghijklmnopqrstuvwxyz", #text "qrst"),
        M.equals(T.bool true)
      ),
      test(
        "contains-front",
        Text.contains("abcdefghijklmnopqrstuvwxyz", #text "abcdefg"),
        M.equals(T.bool true)
      ),
      test(
        "contains-end",
        Text.contains("abcdefghijklmnopqrstuvwxyz", #text "xyz"),
        M.equals(T.bool true)
      ),
      test(
        "contains-false",
        Text.contains("abcdefghijklmnopqrstuvwxyz", #text "lkj"),
        M.equals(T.bool false)
      ),
      test(
        "contains-empty-nonempty",
        Text.contains("", #text "xyz"),
        M.equals(T.bool false)
      )
    ]
  )
);

run(
  suite(
    "replace",
    [
      test(
        "replace-start",
        Text.replace("abcd", #text "ab", "AB"),
        M.equals(T.text "ABcd")
      ),
      test(
        "replace-empty",
        Text.replace("abc", #text "", "AB"),
        M.equals(T.text "ABaABbABcAB")
      ),
      test(
        "replace-none",
        Text.replace("ab", #text "bc", "AB"),
        M.equals(T.text "ab")
      ),
      test(
        "replace-exact",
        Text.replace("ab", #text "ab", "AB"),
        M.equals(T.text "AB")
      ),
      test(
        "replace-several",
        Text.replace("abcdabghijabmnopqrstuabwxab", #text "ab", "AB"),
        M.equals(T.text "ABcdABghijABmnopqrstuABwxAB")
      ),
      test(
        "replace-delete",
        Text.replace("abcdabghijabmnopqrstuabwxab", #text "ab", ""),
        M.equals(T.text "cdghijmnopqrstuwx")
      ),
      test(
        "replace-pred",
        Text.replace("abcdefghijklmnopqrstuvwxyz", #predicate(func(c : Char) : Bool { c < 'm' }), ""),
        M.equals(T.text "mnopqrstuvwxyz")
      ),
      test(
        "replace-partial",
        Text.replace("123", #text "124", "ABC"),
        M.equals(T.text "123")
      ),
      test(
        "replace-partial-2",
        Text.replace("12341235124", #text "124", "ABC"),
        M.equals(T.text "12341235ABC")
      ),
      test(
        "replace-partial-3",
        Text.replace("111234123511124", #text "124", "ABC"),
        M.equals(T.text "111234123511ABC")
      )
    ]
  )
);

run(
  suite(
    "stripStart",
    [
      test(
        "stripStart-none",
        Text.stripStart("cd", #text "ab"),
        M.equals(optTextT(null))
      ),
      test(
        "stripStart-one",
        Text.stripStart("abcd", #text "ab"),
        M.equals(optTextT(?"cd"))
      ),
      test(
        "stripStart-two",
        Text.stripStart("abababcd", #text "ab"),
        M.equals(optTextT(?"ababcd"))
      ),
      test(
        "stripStart-only",
        Text.stripStart("ababababab", #text "ab"),
        M.equals(optTextT(?"abababab"))
      ),
      test(
        "stripStart-empty",
        Text.stripStart("abcdef", #text ""),
        M.equals(optTextT(?"abcdef"))
      ),
      test(
        "stripStart-tooshort",
        Text.stripStart("abcdef", #text "abcdefg"),
        M.equals(optTextT(null))
      )
    ]
  )
);

run(
  suite(
    "stripEnd",
    [
      test(
        "stripEnd-exact",
        Text.stripEnd("cd", #text "cd"),
        M.equals(optTextT(?""))
      ),
      test(
        "stripEnd-one",
        Text.stripEnd("abcd", #text "cd"),
        M.equals(optTextT(?"ab"))
      ),
      test(
        "stripEnd-three",
        Text.stripEnd("abcdcdcd", #text "cd"),
        M.equals(optTextT(?"abcdcd"))
      ),
      test(
        "stripEnd-many",
        Text.stripEnd("cdcdcdcdcdcdcd", #text "cd"),
        M.equals(optTextT(?"cdcdcdcdcdcd"))
      ),
      test(
        "stripEnd-empty-pat",
        Text.stripEnd("abcdef", #text ""),
        M.equals(optTextT(?"abcdef"))
      ),
      test(
        "stripEnd-empty",
        Text.stripEnd("", #text "cd"),
        M.equals(optTextT null)
      ),
      test(
        "stripEnd-tooshort",
        Text.stripEnd("bcdef", #text "abcdef"),
        M.equals(optTextT null)
      )
    ]
  )
);

run(
  suite(
    "trimStart",
    [
      test(
        "trimStart-none",
        Text.trimStart("cd", #text "ab"),
        M.equals(T.text "cd")
      ),
      test(
        "trimStart-one",
        Text.trimStart("abcd", #text "ab"),
        M.equals(T.text "cd")
      ),
      test(
        "trimStart-two",
        Text.trimStart("abababcd", #text "ab"),
        M.equals(T.text "cd")
      ),
      test(
        "trimStart-only",
        Text.trimStart("ababababab", #text "ab"),
        M.equals(T.text "")
      ),
      test(
        "trimStart-empty",
        Text.trimStart("abcdef", #text ""),
        M.equals(T.text "abcdef")
      )
    ]
  )
);

run(
  suite(
    "trimEnd",
    [
      test(
        "trimEnd-exact",
        Text.trimEnd("cd", #text "cd"),
        M.equals(T.text "")
      ),
      test(
        "trimEnd-one",
        Text.trimEnd("abcd", #text "cd"),
        M.equals(T.text "ab")
      ),
      test(
        "trimEnd-three",
        Text.trimEnd("abcdcdcd", #text "cd"),
        M.equals(T.text "ab")
      ),
      test(
        "trimEnd-many",
        Text.trimEnd("cdcdcdcdcdcdcd", #text "cd"),
        M.equals(T.text "")
      ),
      test(
        "trimEnd-empty-pat",
        Text.trimEnd("abcdef", #text ""),
        M.equals(T.text "abcdef")
      ),
      test(
        "trimEnd-empty",
        Text.trimEnd("", #text "cd"),
        M.equals(T.text "")
      )
    ]
  )
);

run(
  suite(
    "trim",
    [
      test(
        "trim-exact",
        Text.trim("cd", #text "cd"),
        M.equals(T.text "")
      ),
      test(
        "trim-one",
        Text.trim("cdabcd", #text "cd"),
        M.equals(T.text "ab")
      ),
      test(
        "trim-three",
        Text.trim("cdcdcdabcdcdcd", #text "cd"),
        M.equals(T.text "ab")
      ),
      test(
        "trim-many",
        Text.trim("cdcdcdcdcdcdcd", #text "cd"),
        M.equals(T.text "")
      ),
      test(
        "trim-empty-pat",
        Text.trim("abcdef", #text ""),
        M.equals(T.text "abcdef")
      ),
      test(
        "trim-empty",
        Text.trim("", #text "cd"),
        M.equals(T.text "")
      )
    ]
  )
);

run(
  suite(
    "compare",
    [
      test(
        "compare-empties",
        Text.compare("", ""),
        M.equals(ordT(#equal))
      ),
      test(
        "compare-empty-nonempty",
        Text.compare("", "a"),
        M.equals(ordT(#less))
      ),
      test(
        "compare-nonempty-empty",
        Text.compare("a", ""),
        M.equals(ordT(#greater))
      ),
      test(
        "compare-a-a",
        Text.compare("a", "a"),
        M.equals(ordT(#equal))
      ),
      test(
        "compare-a-b",
        Text.compare("a", "b"),
        M.equals(ordT(#less))
      ),
      test(
        "compare-b-a",
        Text.compare("b", "a"),
        M.equals(ordT(#greater))
      )
    ]
  )
);

do {
  let cmp = Char.compare;
  run(
    suite(
      "compareWith",
      [
        test(
          "compareWith-empties",
          Text.compareWith("", "", cmp),
          M.equals(ordT(#equal))
        ),
        test(
          "compareWith-empty",
          Text.compareWith("abc", "", cmp),
          M.equals(ordT(#greater))
        ),
        test(
          "compareWith-equal-nonempty",
          Text.compareWith("abc", "abc", cmp),
          M.equals(ordT(#equal))
        ),
        test(
          "compareWith-less-nonempty",
          Text.compareWith("abc", "abd", cmp),
          M.equals(ordT(#less))
        ),
        test(
          "compareWith-less-nonprefix",
          Text.compareWith("abc", "abcd", cmp),
          M.equals(ordT(#less))
        ),
        test(
          "compareWith-empty-nonempty",
          Text.compareWith("", "abcd", cmp),
          M.equals(ordT(#less))
        ),
        test(
          "compareWith-prefix",
          Text.compareWith("abcd", "abc", cmp),
          M.equals(ordT(#greater))
        )
      ]
    )
  )
};

do {
  let cmp = func(c1 : Char, c2 : Char) : Order.Order {
    switch (Char.compare(c1, c2)) {
      case (#less) #greater;
      case (#equal) #equal;
      case (#greater) #less
    }
  };
  run(
    suite(
      "compareWith-flip",
      [
        test(
          "compareWith-flip-greater",
          Text.compareWith("abc", "abd", cmp),
          M.equals(ordT(#greater))
        ),
        test(
          "compareWith-flip-less",
          Text.compareWith("abd", "abc", cmp),
          M.equals(ordT(#less))
        )
      ]
    )
  )
};

run(
  suite(
    "utf8",
    [
      test(
        "encode-literal",
        Text.encodeUtf8("FooBär☃"),
        M.equals(blobT("FooBär☃"))
      ),
      test(
        "encode-concat",
        Text.encodeUtf8("Foo" # "Bär" # "☃"),
        M.equals(blobT("FooBär☃"))
      ),
      test(
        "decode-literal-good",
        Text.decodeUtf8("FooBär☃"),
        M.equals(optTextT(?"FooBär☃"))
      ),
      test(
        "decode-literal-bad1",
        Text.decodeUtf8("\FF"),
        M.equals(optTextT(null))
      ),
      test(
        "decode-literal-bad2",
        Text.decodeUtf8("\D8\00t d"),
        M.equals(optTextT(null))
      )
    ]
  )
);

run(
  suite(
    "array-conversions",
    [
      test(
        "toArray-example",
        Text.toArray("Café"),
        M.equals(T.array<Char>(T.charTestable, ['C', 'a', 'f', 'é']))
      ),
      test(
        "toArray-example",
        Array.freeze(Text.toVarArray("Café")),
        M.equals(T.array<Char>(T.charTestable, ['C', 'a', 'f', 'é']))
      )
    ]
  )
);

run(
  suite(
    "text-toLowercase",
    [
      test(
        "empty",
        Text.toLowercase(""),
        M.equals(T.text "")
      ),
      test(
        "printable ascii",
        Text.toLowercase(
          "!\"#$%&'()*+,-./0123456789:;<=>?@ABCDEFGHIJKLMNOPQRSTUVWXYZ[\\]^_`abcdefghijklmnopqrstuvwxyz{|}~"
        ),
        M.equals(T.text
          "!\"#$%&'()*+,-./0123456789:;<=>?@abcdefghijklmnopqrstuvwxyz[\\]^_`abcdefghijklmnopqrstuvwxyz{|}~"
        ),
      ),
      test(
        "ὈDYSSEUS",
        Text.toLowercase("ὈΔΥΣΣΕΎΣ"),
        M.equals(T.text "ὀδυσσεύς")
      ),
      test(
        "new year",
        Text.toLowercase("农历新年"),
        M.equals(T.text "农历新年")
      )
    ]
  )
);

run(
  suite(
    "text-toUppercase",
    [
      test(
        "empty",
        Text.toUppercase(""),
        M.equals(T.text "")
      ),
      test(
        "printable ascii",
        Text.toUppercase(
          "!\"#$%&'()*+,-./0123456789:;<=>?@ABCDEFGHIJKLMNOPQRSTUVWXYZ[\\]^_`abcdefghijklmnopqrstuvwxyz{|}~"
        ),
        M.equals(T.text
          "!\"#$%&'()*+,-./0123456789:;<=>?@ABCDEFGHIJKLMNOPQRSTUVWXYZ[\\]^_`ABCDEFGHIJKLMNOPQRSTUVWXYZ{|}~"
        ),
      ),
      test(
        "odysseus",
        Text.toUppercase("ὀδυσσεύς"),
        M.equals(T.text "ὈΔΥΣΣΕΎΣ")
      ),
      test(
        "new year",
        Text.toUppercase("农历新年"),
        M.equals(T.text "农历新年")
      )
    ]
  )
)<|MERGE_RESOLUTION|>--- conflicted
+++ resolved
@@ -1,15 +1,5 @@
 // @testmode wasi
 
-<<<<<<< HEAD
-import Text "mo:base/Text";
-import Blob "mo:base/Blob";
-import Iter "mo:base/Iter";
-import Char "mo:base/Char";
-import Order "mo:base/Order";
-import Array "mo:base/Array";
-import Nat32 "mo:base/Nat32";
-=======
-import Debug "../src/Debug";
 import Text "../src/Text";
 import Blob "../src/Blob";
 import Iter "../src/Iter";
@@ -17,7 +7,6 @@
 import Order "../src/Order";
 import Array "../src/Array";
 import Nat32 "../src/Nat32";
->>>>>>> 8a384da5
 
 import Suite "mo:matchers/Suite";
 import M "mo:matchers/Matchers";
