// @testmode wasi

import Debug "../src/Debug";
import Float "../src/Float";

import Suite "mo:matchers/Suite";
import T "mo:matchers/Testable";
import M "mo:matchers/Matchers";

let { run; test; suite } = Suite;

class FloatTestable(number : Float, epsilon : Float) : T.TestableItem<Float> {
  public let item = number;
  public func display(number : Float) : Text {
    debug_show (number)
  };
  public let equals = func(x : Float, y : Float) : Bool {
    if (epsilon == 0.0) {
      x == y // to also test Float.abs()
    } else {
      Float.abs(x - y) < epsilon
    }
  }
};

class Int64Testable(number : Int64) : T.TestableItem<Int64> {
  public let item = number;
  public func display(number : Int64) : Text {
    debug_show (number)
  };
  public let equals = func(x : Int64, y : Int64) : Bool {
    x == y
  }
};

let positiveInfinity = 1.0 / 0.0;
let negativeInfinity = -1.0 / 0.0;

// Wasm specification: NaN signs are non-deterministic unless resulting from `copySign`, `abs`, or `neg`.
// With the NaN canonicalization mode, we get deterministic results for the NaN sign bit although it may
// be different to the expected result for floating point operations other than the ones mentioned before,
// e.g. `-0.0/0.0` results in a positive NaN with that canonicalization mode in wasmtime.
let positiveNaN = Float.copySign(0.0 / 0.0, 1.0);
let negativeNaN = Float.copySign(0.0 / 0.0, -1.0);

func isPositiveNaN(number : Float) : Bool {
  Float.isNaN(number) and Float.copySign(1.0, number) == 1.0
};

func isNegativeNaN(number : Float) : Bool {
  Float.isNaN(number) and Float.copySign(1.0, number) == -1.0
};

let positiveZero = 0.0;
let negativeZero = Float.copySign(0.0, -1.0); // Compiler bug, cannot use literal `-0.0`. https://github.com/dfinity/motoko/issues/3646

func isPositiveZero(number : Float) : Bool {
  number == 0.0 and 1.0 / number == positiveInfinity
};

func isNegativeZero(number : Float) : Bool {
  number == 0.0 and 1.0 / number == negativeInfinity
};

class PositiveZeroMatcher() : M.Matcher<Float> {
  public func describeMismatch(number : Float, _description : M.Description) {
    Debug.print(debug_show (number) # " should be '0.0' (positive zero)")
  };

  public func matches(number : Float) : Bool {
    isPositiveZero(number)
  }
};

class NegativeZeroMatcher() : M.Matcher<Float> {
  public func describeMismatch(number : Float, _description : M.Description) {
    Debug.print(debug_show (number) # " should be '-0.0' (negative zero)")
  };

  public func matches(number : Float) : Bool {
    isNegativeZero(number)
  }
};

let noEpsilon = 0.0;
let smallEpsilon = 1e-6;

class NaNMatcher() : M.Matcher<Float> {
<<<<<<< HEAD
  public func describeMismatch(number : Float, description : M.Description) {
    Debug.print(debug_show (number) # " should be 'NaN' or '-NaN'")
=======
  public func describeMismatch(number : Float, _description : M.Description) {
    Debug.print(debug_show (number) # " should be 'nan' or '-nan'")
>>>>>>> 41ded18e
  };

  public func matches(number : Float) : Bool {
    Float.isNaN(number)
  }
};

class PositiveNaNMatcher() : M.Matcher<Float> {
<<<<<<< HEAD
  public func describeMismatch(number : Float, description : M.Description) {
    Debug.print(debug_show (number) # " should be 'NaN' (positive)")
=======
  public func describeMismatch(number : Float, _description : M.Description) {
    Debug.print(debug_show (number) # " should be 'nan' (positive)")
>>>>>>> 41ded18e
  };

  public func matches(number : Float) : Bool {
    isPositiveNaN(number)
  }
};

class NegativeNaNMatcher() : M.Matcher<Float> {
<<<<<<< HEAD
  public func describeMismatch(number : Float, description : M.Description) {
    Debug.print(debug_show (number) # " should be '-NaN' (negative)")
=======
  public func describeMismatch(number : Float, _description : M.Description) {
    Debug.print(debug_show (number) # " should be '-nan' (negative)")
>>>>>>> 41ded18e
  };

  public func matches(number : Float) : Bool {
    isNegativeNaN(number)
  }
};

// Some tests are adopted from Motoko compiler test `float-ops.mo`.

/* --------------------------------------- */

run(
  suite(
    "constant functions",
    [
      test(
        "positive infinity",
        positiveInfinity,
        M.equals(FloatTestable(1.0 / 0.0, noEpsilon))
      ),
      test(
        "negative infinity",
        negativeInfinity,
        M.equals(FloatTestable(-1.0 / 0.0, noEpsilon))
      )
    ]
  )
);

/* --------------------------------------- */

run(
  suite(
    "isNaN",
    [
      test(
        "positive NaN",
        Float.isNaN(positiveNaN),
        M.equals(T.bool(true))
      ),
      test(
        "negative NaN",
        Float.isNaN(negativeNaN),
        M.equals(T.bool(true))
      ),
      test(
        "positive number",
        Float.isNaN(1.1),
        M.equals(T.bool(false))
      ),
      test(
        "negative number",
        Float.isNaN(-1.1),
        M.equals(T.bool(false))
      ),
      test(
        "zero",
        Float.isNaN(0.0),
        M.equals(T.bool(false))
      ),
      test(
        "positive zero",
        Float.isNaN(positiveZero),
        M.equals(T.bool(false))
      ),
      test(
        "negative zero",
        Float.isNaN(negativeZero),
        M.equals(T.bool(false))
      ),
      test(
        "positive infinity",
        Float.isNaN(positiveInfinity),
        M.equals(T.bool(false))
      ),
      test(
        "negative infinity",
        Float.isNaN(negativeInfinity),
        M.equals(T.bool(false))
      )
    ]
  )
);

/* --------------------------------------- */

run(
  suite(
    "abs",
    [
      test(
        "positive number",
        Float.abs(1.1),
        M.equals(FloatTestable(1.1, noEpsilon))
      ),
      test(
        "negative number",
        Float.abs(-1.1),
        M.equals(FloatTestable(1.1, noEpsilon))
      ),
      test(
        "zero",
        Float.abs(0.0),
        M.equals(FloatTestable(0.0, noEpsilon))
      ),
      test(
        "positive zero",
        Float.abs(positiveZero),
        PositiveZeroMatcher()
      ),
      test(
        "negative zero",
        Float.abs(negativeZero),
        PositiveZeroMatcher()
      ),
      test(
        "positive infinity",
        Float.abs(positiveInfinity),
        M.equals(FloatTestable(positiveInfinity, noEpsilon))
      ),
      test(
        "negative infinity",
        Float.abs(negativeInfinity),
        M.equals(FloatTestable(positiveInfinity, noEpsilon))
      ),
      test(
        "positive NaN",
        Float.abs(positiveNaN),
        PositiveNaNMatcher()
      ),
      test(
        "negative NaN",
        Float.abs(negativeNaN),
        PositiveNaNMatcher()
      )
    ]
  )
);

/* --------------------------------------- */

run(
  suite(
    "sqrt",
    [
      test(
        "positive number",
        Float.sqrt(6.25),
        M.equals(FloatTestable(2.5, noEpsilon))
      ),
      test(
        "zero",
        Float.sqrt(0.0),
        M.equals(FloatTestable(0.0, noEpsilon))
      ),
      test(
        "positive zero",
        Float.sqrt(positiveZero),
        PositiveZeroMatcher()
      ),
      test(
        "negative zero",
        Float.sqrt(negativeZero),
        NegativeZeroMatcher()
      ),
      test(
        "positive infinity",
        Float.sqrt(positiveInfinity),
        M.equals(FloatTestable(positiveInfinity, noEpsilon))
      ),
      test(
        "negative",
        Float.sqrt(-16.0),
        NaNMatcher()
      ),
      test(
        "positive NaN",
        Float.sqrt(positiveNaN),
        NaNMatcher()
      ),
      test(
        "negative NaN",
        Float.sqrt(negativeNaN),
        NaNMatcher()
      )
    ]
  )
);

/* --------------------------------------- */

run(
  suite(
    "ceil",
    [
      test(
        "positive fraction",
        Float.ceil(1.1),
        M.equals(FloatTestable(2.0, noEpsilon))
      ),
      test(
        "negative fraction",
        Float.ceil(-1.2),
        M.equals(FloatTestable(-1.0, noEpsilon))
      ),
      test(
        "integral number",
        Float.ceil(-3.0),
        M.equals(FloatTestable(-3.0, noEpsilon))
      ),
      test(
        "zero",
        Float.ceil(0.0),
        M.equals(FloatTestable(0.0, noEpsilon))
      ),
      test(
        "positive zero",
        Float.ceil(positiveZero),
        PositiveZeroMatcher()
      ),
      test(
        "negative zero",
        Float.ceil(negativeZero),
        NegativeZeroMatcher()
      ),
      test(
        "positive infinity",
        Float.ceil(positiveInfinity),
        M.equals(FloatTestable(positiveInfinity, noEpsilon))
      ),
      test(
        "negative infinity",
        Float.ceil(negativeInfinity),
        M.equals(FloatTestable(negativeInfinity, noEpsilon))
      ),
      test(
        "positive NaN",
        Float.ceil(positiveNaN),
        NaNMatcher()
      ),
      test(
        "negative NaN",
        Float.ceil(negativeNaN),
        NaNMatcher()
      )
    ]
  )
);

/* --------------------------------------- */

run(
  suite(
    "floor",
    [
      test(
        "positive fraction",
        Float.floor(1.1),
        M.equals(FloatTestable(1.0, noEpsilon))
      ),
      test(
        "negative fraction",
        Float.floor(-1.2),
        M.equals(FloatTestable(-2.0, noEpsilon))
      ),
      test(
        "integral number",
        Float.floor(3.0),
        M.equals(FloatTestable(3.0, noEpsilon))
      ),
      test(
        "zero",
        Float.floor(0.0),
        M.equals(FloatTestable(0.0, noEpsilon))
      ),
      test(
        "positive zero",
        Float.floor(positiveZero),
        PositiveZeroMatcher()
      ),
      test(
        "negative zero",
        Float.floor(negativeZero),
        NegativeZeroMatcher()
      ),
      test(
        "positive infinity",
        Float.floor(positiveInfinity),
        M.equals(FloatTestable(positiveInfinity, noEpsilon))
      ),
      test(
        "negative infinity",
        Float.floor(negativeInfinity),
        M.equals(FloatTestable(negativeInfinity, noEpsilon))
      ),
      test(
        "positive NaN",
        Float.floor(positiveNaN),
        NaNMatcher()
      ),
      test(
        "negative NaN",
        Float.floor(negativeNaN),
        NaNMatcher()
      )
    ]
  )
);

/* --------------------------------------- */

run(
  suite(
    "trunc",
    [
      test(
        "positive fraction",
        Float.trunc(3.9123),
        M.equals(FloatTestable(3.0, noEpsilon))
      ),
      test(
        "negative fraction",
        Float.trunc(-3.9123),
        M.equals(FloatTestable(-3.0, noEpsilon))
      ),
      test(
        "integral number",
        Float.trunc(3.0),
        M.equals(FloatTestable(3.0, noEpsilon))
      ),
      test(
        "zero",
        Float.trunc(0.0),
        M.equals(FloatTestable(0.0, noEpsilon))
      ),
      test(
        "positive zero",
        Float.trunc(positiveZero),
        PositiveZeroMatcher()
      ),
      test(
        "negative zero",
        Float.trunc(negativeZero),
        NegativeZeroMatcher()
      ),
      test(
        "positive infinity",
        Float.trunc(positiveInfinity),
        M.equals(FloatTestable(positiveInfinity, noEpsilon))
      ),
      test(
        "negative infinity",
        Float.trunc(negativeInfinity),
        M.equals(FloatTestable(negativeInfinity, noEpsilon))
      ),
      test(
        "positive NaN",
        Float.trunc(positiveNaN),
        NaNMatcher()
      ),
      test(
        "negative NaN",
        Float.trunc(negativeNaN),
        NaNMatcher()
      )
    ]
  )
);

/* --------------------------------------- */

run(
  suite(
    "floor",
    [
      test(
        "positive round up",
        Float.nearest(3.75),
        M.equals(FloatTestable(4.0, noEpsilon))
      ),
      test(
        "negative round down",
        Float.nearest(-3.75),
        M.equals(FloatTestable(-4.0, noEpsilon))
      ),
      test(
        "positive round down",
        Float.nearest(3.25),
        M.equals(FloatTestable(3.0, noEpsilon))
      ),
      test(
        "negative round up",
        Float.nearest(-3.25),
        M.equals(FloatTestable(-3.0, noEpsilon))
      ),
      test(
        "positive .5",
        Float.nearest(3.5),
        M.equals(FloatTestable(4.0, noEpsilon))
      ),
      test(
        "negative .5",
        Float.nearest(-3.5),
        M.equals(FloatTestable(-4.0, noEpsilon))
      ),
      test(
        "integral number",
        Float.nearest(3.0),
        M.equals(FloatTestable(3.0, noEpsilon))
      ),
      test(
        "positive infinity",
        Float.nearest(positiveInfinity),
        M.equals(FloatTestable(positiveInfinity, noEpsilon))
      ),
      test(
        "negative infinity",
        Float.nearest(negativeInfinity),
        M.equals(FloatTestable(negativeInfinity, noEpsilon))
      ),
      test(
        "positive NaN",
        Float.nearest(positiveNaN),
        NaNMatcher()
      ),
      test(
        "negative NaN",
        Float.nearest(negativeNaN),
        NaNMatcher()
      )
    ]
  )
);

/* --------------------------------------- */

run(
  suite(
    "copySign",
    [
      test(
        "both positive",
        Float.copySign(1.2, 2.3),
        M.equals(FloatTestable(1.2, noEpsilon))
      ),
      test(
        "positive, negative",
        Float.copySign(1.2, -2.3),
        M.equals(FloatTestable(-1.2, noEpsilon))
      ),
      test(
        "both negative",
        Float.copySign(-1.2, -2.3),
        M.equals(FloatTestable(-1.2, noEpsilon))
      ),
      test(
        "negative, positive",
        Float.copySign(-1.2, 2.3),
        M.equals(FloatTestable(1.2, noEpsilon))
      ),
      test(
        "negate positive zero",
        Float.copySign(0.0, -1),
        NegativeZeroMatcher()
      ),
      test(
        "keep positive zero",
        Float.copySign(0.0, 1),
        PositiveZeroMatcher()
      ),
      test(
        "negate by negative zero",
        Float.copySign(2.1, negativeZero),
        M.equals(FloatTestable(-2.1, noEpsilon))
      ),
      test(
        "positive infinity",
        Float.copySign(1.2, positiveInfinity),
        M.equals(FloatTestable(1.2, noEpsilon))
      ),
      test(
        "negative infinity",
        Float.copySign(1.2, negativeInfinity),
        M.equals(FloatTestable(-1.2, noEpsilon))
      ),
      test(
        "keep positive NaN",
        Float.copySign(positiveNaN, 1.0),
        PositiveNaNMatcher()
      ),
      test(
        "negate positive NaN",
        Float.copySign(positiveNaN, -1.0),
        NegativeNaNMatcher()
      ),
      test(
        "keep negative NaN",
        Float.copySign(negativeNaN, -1.0),
        NegativeNaNMatcher()
      ),
      test(
        "negate negative NaN",
        Float.copySign(negativeNaN, 1.0),
        PositiveNaNMatcher()
      ),
      test(
        "second argument positive NaN",
        Float.copySign(-1.2, positiveNaN),
        M.equals(FloatTestable(1.2, noEpsilon))
      ),
      test(
        "second argument negative NaN",
        Float.copySign(1.2, negativeNaN),
        M.equals(FloatTestable(-1.2, noEpsilon))
      ),
      test(
        "both NaN",
        Float.copySign(negativeNaN, positiveNaN),
        NaNMatcher()
      ),
      test(
        "NaN and positive infinity",
        Float.copySign(positiveNaN, positiveInfinity),
        PositiveNaNMatcher()
      ),
      test(
        "NaN and negative infinity",
        Float.copySign(positiveNaN, negativeInfinity),
        NegativeNaNMatcher()
      ),
      test(
        "positive infinity and positive NaN",
        Float.copySign(positiveInfinity, positiveNaN),
        M.equals(FloatTestable(positiveInfinity, noEpsilon))
      ),
      test(
        "positive infinity and negative NaN",
        Float.copySign(positiveInfinity, negativeNaN),
        M.equals(FloatTestable(negativeInfinity, noEpsilon))
      ),
      test(
        "negative infinity and positive NaN",
        Float.copySign(negativeInfinity, positiveNaN),
        M.equals(FloatTestable(positiveInfinity, noEpsilon))
      ),
      test(
        "negative infinity and negative NaN",
        Float.copySign(negativeInfinity, negativeNaN),
        M.equals(FloatTestable(negativeInfinity, noEpsilon))
      )
    ]
  )
);

/* --------------------------------------- */

run(
  suite(
    "min",
    [
      test(
        "both positive",
        Float.min(1.2, 2.3),
        M.equals(FloatTestable(1.2, noEpsilon))
      ),
      test(
        "positive, negative",
        Float.min(1.2, -2.3),
        M.equals(FloatTestable(-2.3, noEpsilon))
      ),
      test(
        "both negative",
        Float.min(-1.2, -2.3),
        M.equals(FloatTestable(-2.3, noEpsilon))
      ),
      test(
        "negative, positive",
        Float.min(-1.2, 2.3),
        M.equals(FloatTestable(-1.2, noEpsilon))
      ),
      test(
        "equal values",
        Float.min(1.23, 1.23),
        M.equals(FloatTestable(1.23, noEpsilon))
      ),
      test(
        "zero with different signs",
        Float.min(positiveZero, negativeZero),
        NegativeZeroMatcher()
      ),
      test(
        "positive infinity",
        Float.min(1.23, positiveInfinity),
        M.equals(FloatTestable(1.23, noEpsilon))
      ),
      test(
        "negative infinity",
        Float.min(1.23, negativeInfinity),
        M.equals(FloatTestable(negativeInfinity, noEpsilon))
      ),
      test(
        "double negative infinity",
        Float.min(negativeInfinity, negativeInfinity),
        M.equals(FloatTestable(negativeInfinity, noEpsilon))
      ),
      test(
        "left NaN",
        Float.min(positiveNaN, 1.0),
        NaNMatcher()
      ),
      test(
        "right NaN",
        Float.min(-1.0, positiveNaN),
        NaNMatcher()
      ),
      test(
        "both NaN",
        Float.min(negativeNaN, positiveNaN),
        NaNMatcher()
      ),
      test(
        "NaN and positive infinity",
        Float.min(positiveNaN, positiveInfinity),
        NaNMatcher()
      ),
      test(
        "NaN and negative infinity",
        Float.min(positiveNaN, negativeInfinity),
        NaNMatcher()
      ),
      test(
        "positive infinity and NaN",
        Float.min(positiveInfinity, positiveNaN),
        NaNMatcher()
      ),
      test(
        "negative infinity and NaN",
        Float.min(negativeInfinity, positiveNaN),
        NaNMatcher()
      )
    ]
  )
);

/* --------------------------------------- */

run(
  suite(
    "max",
    [
      test(
        "both positive",
        Float.max(1.2, 2.3),
        M.equals(FloatTestable(2.3, noEpsilon))
      ),
      test(
        "positive, negative",
        Float.max(1.2, -2.3),
        M.equals(FloatTestable(1.2, noEpsilon))
      ),
      test(
        "both negative",
        Float.max(-1.2, -2.3),
        M.equals(FloatTestable(-1.2, noEpsilon))
      ),
      test(
        "negative, positive",
        Float.max(-1.2, 2.3),
        M.equals(FloatTestable(2.3, noEpsilon))
      ),
      test(
        "equal values",
        Float.max(1.23, 1.23),
        M.equals(FloatTestable(1.23, noEpsilon))
      ),
      test(
        "zero with different signs",
        Float.max(positiveZero, negativeZero),
        PositiveZeroMatcher()
      ),
      test(
        "positive infinity",
        Float.max(1.23, positiveInfinity),
        M.equals(FloatTestable(positiveInfinity, noEpsilon))
      ),
      test(
        "negative infinity",
        Float.max(1.23, negativeInfinity),
        M.equals(FloatTestable(1.23, noEpsilon))
      ),
      test(
        "double positive infinity",
        Float.max(positiveInfinity, positiveInfinity),
        M.equals(FloatTestable(positiveInfinity, noEpsilon))
      ),
      test(
        "left NaN",
        Float.max(positiveNaN, 1.0),
        NaNMatcher()
      ),
      test(
        "right NaN",
        Float.max(-1.0, positiveNaN),
        NaNMatcher()
      ),
      test(
        "both NaN",
        Float.max(negativeNaN, positiveNaN),
        NaNMatcher()
      ),
      test(
        "NaN and positive infinity",
        Float.max(positiveNaN, positiveInfinity),
        NaNMatcher()
      ),
      test(
        "NaN and negative infinity",
        Float.max(positiveNaN, negativeInfinity),
        NaNMatcher()
      ),
      test(
        "positive infinity and NaN",
        Float.max(positiveInfinity, positiveNaN),
        NaNMatcher()
      ),
      test(
        "negative infinity and NaN",
        Float.max(negativeInfinity, positiveNaN),
        NaNMatcher()
      )
    ]
  )
);

/* --------------------------------------- */

let ninetyDegrees = Float.pi / 2.0;
let fortyFiveDegrees = Float.pi / 4.0;
let arbitraryAngle = 0.123;
let sqrt2over2 = Float.sqrt(2) / 2;

run(
  suite(
    "sin",
    [
      test(
        "zero",
        Float.sin(0.0),
        M.equals(FloatTestable(0.0, noEpsilon))
      ),
      test(
        "90 degrees",
        Float.sin(ninetyDegrees),
        M.equals(FloatTestable(1.0, smallEpsilon))
      ),
      test(
        "180 degrees",
        Float.sin(2 * ninetyDegrees),
        M.equals(FloatTestable(0.0, smallEpsilon))
      ),
      test(
        "270 degrees",
        Float.sin(3 * ninetyDegrees),
        M.equals(FloatTestable(-1.0, smallEpsilon))
      ),
      test(
        "360 degrees",
        Float.sin(4 * ninetyDegrees),
        M.equals(FloatTestable(0.0, smallEpsilon))
      ),
      test(
        "-90 degrees",
        Float.sin(-ninetyDegrees),
        M.equals(FloatTestable(-1.0, smallEpsilon))
      ),
      test(
        "-180 degrees",
        Float.sin(-2 * ninetyDegrees),
        M.equals(FloatTestable(0.0, smallEpsilon))
      ),
      test(
        "-270 degrees",
        Float.sin(-3 * ninetyDegrees),
        M.equals(FloatTestable(1.0, smallEpsilon))
      ),
      test(
        "-360 degrees",
        Float.sin(-4 * ninetyDegrees),
        M.equals(FloatTestable(0.0, smallEpsilon))
      ),
      test(
        "positive infinity",
        Float.sin(positiveInfinity),
        NaNMatcher()
      ),
      test(
        "negative infinity",
        Float.sin(negativeInfinity),
        NaNMatcher()
      ),
      test(
        "positive NaN",
        Float.sin(positiveNaN),
        NaNMatcher()
      ),
      test(
        "negative NaN",
        Float.sin(negativeNaN),
        NaNMatcher()
      )
    ]
  )
);

/* --------------------------------------- */

run(
  suite(
    "cos",
    [
      test(
        "zero",
        Float.cos(0.0),
        M.equals(FloatTestable(1.0, noEpsilon))
      ),
      test(
        "90 degrees",
        Float.cos(ninetyDegrees),
        M.equals(FloatTestable(0.0, smallEpsilon))
      ),
      test(
        "180 degrees",
        Float.cos(2 * ninetyDegrees),
        M.equals(FloatTestable(-1.0, smallEpsilon))
      ),
      test(
        "270 degrees",
        Float.cos(3 * ninetyDegrees),
        M.equals(FloatTestable(0.0, smallEpsilon))
      ),
      test(
        "360 degrees",
        Float.cos(4 * ninetyDegrees),
        M.equals(FloatTestable(1.0, smallEpsilon))
      ),
      test(
        "-90 degrees",
        Float.cos(-ninetyDegrees),
        M.equals(FloatTestable(0.0, smallEpsilon))
      ),
      test(
        "-180 degrees",
        Float.cos(-2 * ninetyDegrees),
        M.equals(FloatTestable(-1.0, smallEpsilon))
      ),
      test(
        "-270 degrees",
        Float.cos(-3 * ninetyDegrees),
        M.equals(FloatTestable(0.0, smallEpsilon))
      ),
      test(
        "-360 degrees",
        Float.cos(-4 * ninetyDegrees),
        M.equals(FloatTestable(1.0, smallEpsilon))
      ),
      test(
        "positive infinity",
        Float.cos(positiveInfinity),
        NaNMatcher()
      ),
      test(
        "negative infinity",
        Float.cos(negativeInfinity),
        NaNMatcher()
      ),
      test(
        "positive NaN",
        Float.cos(positiveNaN),
        NaNMatcher()
      ),
      test(
        "negative NaN",
        Float.cos(negativeNaN),
        NaNMatcher()
      )
    ]
  )
);

/* --------------------------------------- */

run(
  suite(
    "tan",
    [
      test(
        "zero",
        Float.tan(0.0),
        M.equals(FloatTestable(0.0, noEpsilon))
      ),
      test(
        "45 degrees",
        Float.tan(fortyFiveDegrees),
        M.equals(FloatTestable(1.0, smallEpsilon))
      ),
      test(
        "-45 degrees",
        Float.tan(-fortyFiveDegrees),
        M.equals(FloatTestable(-1.0, smallEpsilon))
      ),
      test(
        "positive infinity",
        Float.tan(positiveInfinity),
        NaNMatcher()
      ),
      test(
        "negative infinity",
        Float.tan(negativeInfinity),
        NaNMatcher()
      ),
      test(
        "positive NaN",
        Float.tan(positiveNaN),
        NaNMatcher()
      ),
      test(
        "negative NaN",
        Float.tan(negativeNaN),
        NaNMatcher()
      )
    ]
  )
);

/* --------------------------------------- */

run(
  suite(
    "arcsin",
    [
      test(
        "zero",
        Float.arcsin(0.0),
        M.equals(FloatTestable(0.0, noEpsilon))
      ),
      test(
        "90 degrees",
        Float.arcsin(1.0),
        M.equals(FloatTestable(ninetyDegrees, smallEpsilon))
      ),
      test(
        "-90 degrees",
        Float.arcsin(-1.0),
        M.equals(FloatTestable(-ninetyDegrees, smallEpsilon))
      ),
      test(
        "arbitrary angle",
        Float.arcsin(Float.sin(arbitraryAngle)),
        M.equals(FloatTestable(arbitraryAngle, smallEpsilon))
      ),
      test(
        "above 1",
        Float.arcsin(1.01),
        NaNMatcher()
      ),
      test(
        "below 1",
        Float.arcsin(-1.01),
        NaNMatcher()
      ),
      test(
        "positive NaN",
        Float.arcsin(positiveNaN),
        NaNMatcher()
      ),
      test(
        "negative NaN",
        Float.arcsin(negativeNaN),
        NaNMatcher()
      )
    ]
  )
);

/* --------------------------------------- */

run(
  suite(
    "arccos",
    [
      test(
        "zero",
        Float.arccos(0.0),
        M.equals(FloatTestable(ninetyDegrees, noEpsilon))
      ),
      test(
        "90 degrees",
        Float.arccos(1.0),
        M.equals(FloatTestable(0.0, smallEpsilon))
      ),
      test(
        "180 degrees",
        Float.arccos(-1.0),
        M.equals(FloatTestable(2 * ninetyDegrees, smallEpsilon))
      ),
      test(
        "arbitrary angle",
        Float.arccos(Float.cos(arbitraryAngle)),
        M.equals(FloatTestable(arbitraryAngle, smallEpsilon))
      ),
      test(
        "above 1",
        Float.arccos(1.01),
        NaNMatcher()
      ),
      test(
        "below 1",
        Float.arccos(-1.01),
        NaNMatcher()
      ),
      test(
        "positive NaN",
        Float.arccos(positiveNaN),
        NaNMatcher()
      ),
      test(
        "negative NaN",
        Float.arccos(negativeNaN),
        NaNMatcher()
      )
    ]
  )
);

/* --------------------------------------- */

run(
  suite(
    "arctan",
    [
      test(
        "zero",
        Float.arctan(0.0),
        M.equals(FloatTestable(0.0, noEpsilon))
      ),
      test(
        "45 degrees",
        Float.arctan(1.0),
        M.equals(FloatTestable(fortyFiveDegrees, smallEpsilon))
      ),
      test(
        "-45 degrees",
        Float.arctan(-1.0),
        M.equals(FloatTestable(-fortyFiveDegrees, smallEpsilon))
      ),
      test(
        "arbitrary angle",
        Float.arctan(Float.tan(arbitraryAngle)),
        M.equals(FloatTestable(arbitraryAngle, smallEpsilon))
      ),
      test(
        "positive infinity",
        Float.arctan(positiveInfinity),
        M.equals(FloatTestable(ninetyDegrees, smallEpsilon))
      ),
      test(
        "negative infinity",
        Float.arctan(negativeInfinity),
        M.equals(FloatTestable(-ninetyDegrees, smallEpsilon))
      ),
      test(
        "positive NaN",
        Float.arctan(positiveNaN),
        NaNMatcher()
      ),
      test(
        "negative NaN",
        Float.arctan(negativeNaN),
        NaNMatcher()
      )
    ]
  )
);

/* --------------------------------------- */

run(
  suite(
    "arctan2",
    [
      test(
        "zero",
        Float.arctan2(0.0, 0.0),
        M.equals(FloatTestable(0.0, noEpsilon))
      ),
      test(
        "left negative zero",
        Float.arctan2(negativeZero, 0.0),
        NegativeZeroMatcher()
      ),
      test(
        "right negative zero",
        Float.arctan2(0.0, negativeZero),
        M.equals(FloatTestable(2 * ninetyDegrees, noEpsilon))
      ),
      test(
        "two negative zero",
        Float.arctan2(negativeZero, negativeZero),
        M.equals(FloatTestable(-2 * ninetyDegrees, noEpsilon))
      ),
      test(
        "90 degrees",
        Float.arctan2(1.0, 0.0),
        M.equals(FloatTestable(ninetyDegrees, noEpsilon))
      ),
      test(
        "-90 degrees",
        Float.arctan2(-1.0, 0.0),
        M.equals(FloatTestable(-ninetyDegrees, noEpsilon))
      ),
      test(
        "45 degrees",
        Float.arctan2(sqrt2over2, sqrt2over2),
        M.equals(FloatTestable(fortyFiveDegrees, noEpsilon))
      ),
      test(
        "-45 degrees",
        Float.arctan2(-sqrt2over2, sqrt2over2),
        M.equals(FloatTestable(-fortyFiveDegrees, noEpsilon))
      ),
      test(
        "left positive infinity",
        Float.arctan2(positiveInfinity, 0.0),
        M.equals(FloatTestable(ninetyDegrees, noEpsilon))
      ),
      test(
        "left negative infinity",
        Float.arctan2(negativeInfinity, 0.0),
        M.equals(FloatTestable(-ninetyDegrees, noEpsilon))
      ),
      test(
        "right positive infinity",
        Float.arctan2(0.0, positiveInfinity),
        M.equals(FloatTestable(0.0, noEpsilon))
      ),
      test(
        "right negative infinity",
        Float.arctan2(0.0, negativeInfinity),
        M.equals(FloatTestable(2 * ninetyDegrees, noEpsilon))
      ),
      test(
        "both positive infinity",
        Float.arctan2(positiveInfinity, positiveInfinity),
        M.equals(FloatTestable(fortyFiveDegrees, noEpsilon))
      ),
      test(
        "both negative infinity",
        Float.arctan2(negativeInfinity, negativeInfinity),
        M.equals(FloatTestable(-3 * fortyFiveDegrees, noEpsilon))
      ),
      test(
        "positive and negative infinity",
        Float.arctan2(positiveInfinity, negativeInfinity),
        M.equals(FloatTestable(3 * fortyFiveDegrees, noEpsilon))
      ),
      test(
        "negative and positive infinity",
        Float.arctan2(negativeInfinity, positiveInfinity),
        M.equals(FloatTestable(-fortyFiveDegrees, noEpsilon))
      ),
      test(
        "left positive NaN",
        Float.arctan2(positiveNaN, 0.0),
        NaNMatcher()
      ),
      test(
        "left negative NaN",
        Float.arctan2(negativeNaN, 0.0),
        NaNMatcher()
      ),
      test(
        "right positive NaN",
        Float.arctan2(0.0, positiveNaN),
        NaNMatcher()
      ),
      test(
        "left negative NaN",
        Float.arctan2(0.0, negativeNaN),
        NaNMatcher()
      ),
      test(
        "two NaNs",
        Float.arctan2(positiveNaN, negativeNaN),
        NaNMatcher()
      ),
      test(
        "NaN and positive infinity",
        Float.arctan2(positiveNaN, positiveInfinity),
        NaNMatcher()
      ),
      test(
        "NaN and negative infinity",
        Float.arctan2(positiveNaN, negativeInfinity),
        NaNMatcher()
      ),
      test(
        "positive infinity and NaN",
        Float.arctan2(positiveInfinity, positiveNaN),
        NaNMatcher()
      ),
      test(
        "negative infinity and NaN",
        Float.arctan2(negativeInfinity, positiveNaN),
        NaNMatcher()
      )
    ]
  )
);

/* --------------------------------------- */

run(
  suite(
    "exp",
    [
      test(
        "zero",
        Float.exp(0.0),
        M.equals(FloatTestable(1.0, noEpsilon))
      ),
      test(
        "one",
        Float.exp(1.0),
        M.equals(FloatTestable(Float.e, smallEpsilon))
      ),
      test(
        "positive infinity",
        Float.exp(positiveInfinity),
        M.equals(FloatTestable(positiveInfinity, noEpsilon))
      ),
      test(
        "negative infinity",
        Float.exp(negativeInfinity),
        M.equals(FloatTestable(0.0, smallEpsilon))
      ),
      test(
        "positive NaN",
        Float.exp(positiveNaN),
        NaNMatcher()
      ),
      test(
        "negative NaN",
        Float.exp(negativeNaN),
        NaNMatcher()
      )
    ]
  )
);

/* --------------------------------------- */

run(
  suite(
    "log",
    [
      test(
        "one",
        Float.log(1.0),
        M.equals(FloatTestable(0.0, noEpsilon))
      ),
      test(
        "e",
        Float.log(Float.e),
        M.equals(FloatTestable(1.0, noEpsilon))
      ),
      test(
        "arbitrary number",
        Float.log(Float.exp(1.23)),
        M.equals(FloatTestable(1.23, smallEpsilon))
      ),
      test(
        "zero",
        Float.log(0.0),
        M.equals(FloatTestable(negativeInfinity, noEpsilon))
      ),
      test(
        "negative zero",
        Float.log(negativeZero),
        M.equals(FloatTestable(negativeInfinity, noEpsilon))
      ),
      test(
        "negative",
        Float.log(-0.01),
        NaNMatcher()
      ),
      test(
        "positive infinity",
        Float.log(positiveInfinity),
        M.equals(FloatTestable(positiveInfinity, noEpsilon))
      ),
      test(
        "positive NaN",
        Float.log(positiveNaN),
        NaNMatcher()
      ),
      test(
        "negative NaN",
        Float.log(negativeNaN),
        NaNMatcher()
      )
    ]
  )
);

/* --------------------------------------- */

run(
  suite(
    "format",
    [
      test(
        "exact positive",
        Float.format(#exact, 20.12345678901),
        M.equals(T.text("20.12345678900999957"))
      ),
      test(
        "exact negative",
        Float.format(#exact, -20.12345678901),
        M.equals(T.text("-20.12345678900999957"))
      ),
      test(
        "exact positive zero",
        Float.format(#exact, positiveZero),
        M.equals(T.text("0.00000000000000000"))
      ),
      test(
        "exact negative zero",
        Float.format(#exact, negativeZero),
        M.equals(T.text("-0.00000000000000000"))
      ),
      test(
        "exact positive infinity",
        Float.format(#exact, positiveInfinity),
        M.equals(T.text("inf"))
      ),
      test(
        "exact negative infinity",
        Float.format(#exact, negativeInfinity),
        M.equals(T.text("-inf"))
      ),
      test(
        "exact positive NaN",
        Float.format(#exact, positiveNaN),
        M.equals(T.text("NaN"))
      ),
      // TODO: Support in 64-bit mode
      // test(
      //   "exact negative NaN",
      //   Float.format(#exact, negativeNaN),
      //   M.equals(T.text("-NaN"))
      // ),
      test(
        "fix positive",
        Float.format(#fix 6, 20.12345678901),
        M.equals(T.text("20.123457"))
      ),
      test(
        "fix negative",
        Float.format(#fix 6, -20.12345678901),
        M.equals(T.text("-20.123457"))
      ),
      test(
        "fix positive zero",
        Float.format(#fix 6, positiveZero),
        M.equals(T.text("0.000000"))
      ),
      test(
        "fix negative zero",
        Float.format(#fix 6, negativeZero),
        M.equals(T.text("-0.000000"))
      ),
      test(
        "fix positive infinity",
        Float.format(#fix 6, positiveInfinity),
        M.equals(T.text("inf"))
      ),
      test(
        "fix negative infinity",
        Float.format(#fix 6, negativeInfinity),
        M.equals(T.text("-inf"))
      ),
      test(
        "fix positive NaN",
        Float.format(#fix 6, positiveNaN),
        M.equals(T.text("NaN"))
      ),
      // TODO: Support in 64-bit mode
      // test(
      //   "fix negative NaN",
      //   Float.format(#fix 6, negativeNaN),
      //   M.equals(T.text("-NaN"))
      // ),
      test(
        "exp positive",
        Float.format(#exp 9, 20.12345678901),
        M.equals(T.text("2.012345679e1"))
      ),
      test(
        "exp negative",
        Float.format(#exp 9, -20.12345678901),
        M.equals(T.text("-2.012345679e1"))
      ),
      test(
        "exp positive zero",
        Float.format(#exp 9, positiveZero),
        M.equals(T.text("0.000000000e0"))
      ),
      test(
        "exp negative zero",
        Float.format(#exp 9, negativeZero),
        M.equals(T.text("-0.000000000e0"))
      ),
      test(
        "exp positive infinity",
        Float.format(#exp 9, positiveInfinity),
        M.equals(T.text("inf"))
      ),
      test(
        "exp negative infinity",
        Float.format(#exp 9, negativeInfinity),
        M.equals(T.text("-inf"))
      ),
      test(
        "exp positive NaN",
        Float.format(#exp 9, positiveNaN),
        M.equals(T.text("NaN"))
      ),
      // TODO: Support in 64-bit mode
      // test(
      //   "exp negative NaN",
      //   Float.format(#exp 9, negativeNaN),
      //   M.equals(T.text("-NaN"))
      // ),
      test(
        "gen positive",
        Float.format(#gen 12, 20.12345678901),
        M.equals(T.text("20.123456789010"))
      ),
      test(
        "gen negative",
        Float.format(#gen 12, -20.12345678901),
        M.equals(T.text("-20.123456789010"))
      ),
      test(
        "gen positive zero",
        Float.format(#gen 12, positiveZero),
        M.equals(T.text("0.000000000000"))
      ),
      test(
        "gen negative zero",
        Float.format(#gen 12, negativeZero),
        M.equals(T.text("-0.000000000000"))
      ),
      test(
        "gen positive infinity",
        Float.format(#gen 12, positiveInfinity),
        M.equals(T.text("inf"))
      ),
      test(
        "gen negative infinity",
        Float.format(#gen 12, negativeInfinity),
        M.equals(T.text("-inf"))
      ),
      test(
        "gen positive NaN",
        Float.format(#gen 12, positiveNaN),
        M.equals(T.text("NaN"))
      ),
      // TODO: Support in 64-bit mode
      // test(
      //   "gen negative NaN",
      //   Float.format(#gen 12, negativeNaN),
      //   M.equals(T.text("-NaN"))
      // ),
      // TODO: Not yet supported in 64-bit mode
      // test(
      //   "hex positive",
      //   Float.format(#hex 10, 20.12345678901),
      //   M.equals(T.text("0x1.41f9add374p+4"))
      // ),
      // test(
      //   "hex negative",
      //   Float.format(#hex 10, -20.12345678901),
      //   M.equals(T.text("-0x1.41f9add374p+4"))
      // ),
      // test(
      //   "hex positive zero",
      //   Float.format(#hex 10, positiveZero),
      //   M.equals(T.text("0x0.0000000000p+0"))
      // ),
      // test(
      //   "hex negative zero",
      //   Float.format(#hex 10, negativeZero),
      //   M.equals(T.text("-0x0.0000000000p+0"))
      // ),
      // test(
      //   "hex positive infinity",
      //   Float.format(#hex 10, positiveInfinity),
      //   M.equals(T.text("inf"))
      // ),
      // test(
      //   "hex negative infinity",
      //   Float.format(#hex 10, negativeInfinity),
      //   M.equals(T.text("-inf"))
      // ),
      // test(
      //   "hex positive NaN",
      //   Float.format(#hex 10, positiveNaN),
      //   M.equals(T.text("nan"))
      // ),
      // test(
      //   "hex negative NaN",
      //   Float.format(#hex 10, negativeNaN),
      //   M.equals(T.text("-nan"))
      // )
    ]
  )
);

/* --------------------------------------- */

run(
  suite(
    "toText",
    [
      test(
        "positive",
        Float.toText(20.12345678901),
        M.equals(T.text("20.123457"))
      ),
      test(
        "negative",
        Float.toText(-20.12345678901),
        M.equals(T.text("-20.123457"))
      ),
      test(
        "positive zero",
        Float.toText(positiveZero),
        M.equals(T.text("0.000000"))
      ),
      test(
        "negative zero",
        Float.toText(negativeZero),
        M.equals(T.text("-0.000000"))
      ),
      test(
        "positive infinity",
        Float.toText(positiveInfinity),
        M.equals(T.text("inf"))
      ),
      test(
        "negative infinity",
        Float.toText(negativeInfinity),
        M.equals(T.text("-inf"))
      ),
      test(
        "positive NaN",
        Float.toText(positiveNaN),
        M.equals(T.text("NaN"))
      ),
      // TODO: Support in 64-bit mode
      // test(
      //   "negative NaN",
      //   Float.toText(negativeNaN),
      //   M.equals(T.text("-NaN"))
      // )
    ]
  )
);

/* --------------------------------------- */

run(
  suite(
    "toInt64",
    [
      test(
        "positive",
        Float.toInt64(20.987),
        M.equals(Int64Testable(20))
      ),
      test(
        "negative",
        Float.toInt64(-20.987),
        M.equals(Int64Testable(-20))
      ),
      test(
        "nearly zero",
        Float.toInt64(-1e-40),
        M.equals(Int64Testable(0))
      ),
      test(
        "large integer",
        Float.toInt64(9223372036854774784.0),
        M.equals(Int64Testable(9223372036854774784))
      ),
      test(
        "small integer",
        Float.toInt64(-9223372036854774784.0),
        M.equals(Int64Testable(-9223372036854774784))
      ),
      test(
        "positive zero",
        Float.toInt64(positiveZero),
        M.equals(Int64Testable(0))
      ),
      test(
        "negative zero",
        Float.toInt64(negativeZero),
        M.equals(Int64Testable(0))
      )
    ]
  )
);

/* --------------------------------------- */

run(
  suite(
    "fromInt64",
    [
      test(
        "positive",
        Float.fromInt64(20),
        M.equals(FloatTestable(20.0, noEpsilon))
      ),
      test(
        "negative",
        Float.fromInt64(-20),
        M.equals(FloatTestable(-20.0, noEpsilon))
      ),
      test(
        "zero",
        Float.fromInt64(0),
        PositiveZeroMatcher()
      ),
      test(
        "max integer",
        Float.fromInt64(9223372036854775807),
        M.equals(FloatTestable(9223372036854775807.0, noEpsilon))
      ),
      test(
        "min integer",
        Float.fromInt64(-9223372036854775808),
        M.equals(FloatTestable(-9223372036854775808.0, noEpsilon))
      )
    ]
  )
);

/* --------------------------------------- */

let arbitraryBigInt = 169_999_999_999_999_993_883_079_578_865_998_174_333_346_074_304_075_874_502_773_119_193_537_729_178_160_565_864_330_091_787_584_707_988_572_262_467_983_188_919_169_916_105_593_357_174_268_369_962_062_473_635_296_474_636_515_660_464_935_663_040_684_957_844_303_524_367_815_028_553_272_712_298_986_386_310_828_644_513_212_353_921_123_253_311_675_499_856_875_650_512_437_415_429_217_994_623_324_794_855_339_589_632;
let arbitraryBigIntAsFloat = 1.7e308;

run(
  suite(
    "toInt",
    [
      test(
        "positive",
        Float.toInt(20.987),
        M.equals(T.int(20))
      ),
      test(
        "negative",
        Float.toInt(-20.987),
        M.equals(T.int(-20))
      ),
      test(
        "nearly zero",
        Float.toInt(-1e-40),
        M.equals(T.int(0))
      ),
      test(
        "positive big integer",
        Float.toInt(arbitraryBigIntAsFloat),
        M.equals(T.int(arbitraryBigInt))
      ),
      test(
        "negative big integer",
        Float.toInt(-arbitraryBigIntAsFloat),
        M.equals(T.int(-arbitraryBigInt))
      ),
      test(
        "positive zero",
        Float.toInt(positiveZero),
        M.equals(T.int(0))
      ),
      test(
        "negative zero",
        Float.toInt(negativeZero),
        M.equals(T.int(0))
      )
    ]
  )
);

/* --------------------------------------- */

run(
  suite(
    "fromInt",
    [
      test(
        "positive",
        Float.fromInt(20),
        M.equals(FloatTestable(20.0, noEpsilon))
      ),
      test(
        "negative",
        Float.fromInt(-20),
        M.equals(FloatTestable(-20.0, noEpsilon))
      ),
      test(
        "zero",
        Float.fromInt(0),
        PositiveZeroMatcher()
      ),
      test(
        "positive big integer",
        Float.fromInt(arbitraryBigInt),
        M.equals(FloatTestable(arbitraryBigIntAsFloat, noEpsilon))
      ),
      test(
        "negative big integer",
        Float.fromInt(-arbitraryBigInt),
        M.equals(FloatTestable(-arbitraryBigIntAsFloat, noEpsilon))
      ),
      test(
        "positive infinity",
        Float.fromInt(3 ** 7777),
        M.equals(FloatTestable(positiveInfinity, noEpsilon))
      ),
      test(
        "negative infinity",
        Float.fromInt(-3 ** 7777),
        M.equals(FloatTestable(negativeInfinity, noEpsilon))
      )
    ]
  )
);

/* --------------------------------------- */

run(
  suite(
    "equalWithin",
    [
      test(
        "positive equal, no epsilon",
        Float.equalWithin(1.23, 1.23, noEpsilon),
        M.equals(T.bool(true))
      ),
      test(
        "positive equal, small epsilon",
        Float.equalWithin(0.1 + 0.1 + 0.1, 0.3, smallEpsilon),
        M.equals(T.bool(true))
      ),
      test(
        "negative equal, no epsilon",
        Float.equalWithin(-1.23, -1.23, noEpsilon),
        M.equals(T.bool(true))
      ),
      test(
        "negative equal, small epsilon",
        Float.equalWithin(-0.1 - 0.1 - 0.1, -0.3, smallEpsilon),
        M.equals(T.bool(true))
      ),
      test(
        "zero",
        Float.equalWithin(0.0, 0.0, noEpsilon),
        M.equals(T.bool(true))
      ),
      test(
        "mixed zero signs",
        Float.equalWithin(positiveZero, negativeZero, noEpsilon),
        M.equals(T.bool(true))
      ),
      test(
        "positive not equal, small epsilon",
        Float.equalWithin(1.23, 1.24, smallEpsilon),
        M.equals(T.bool(false))
      ),
      test(
        "negative not equal, small epsilon",
        Float.equalWithin(-1.23, -1.24, smallEpsilon),
        M.equals(T.bool(false))
      ),
      test(
        "mixed signs, smallEpsilon",
        Float.equalWithin(1.23, -1.23, smallEpsilon),
        M.equals(T.bool(false))
      ),
      test(
        "positive infinity, no epsilon",
        Float.equalWithin(positiveInfinity, positiveInfinity, noEpsilon),
        M.equals(T.bool(true))
      ),
      test(
        "positive infinity, small epsilon",
        Float.equalWithin(positiveInfinity, positiveInfinity, smallEpsilon),
        M.equals(T.bool(true))
      ),
      test(
        "negative infinity, no epsilon",
        Float.equalWithin(negativeInfinity, negativeInfinity, noEpsilon),
        M.equals(T.bool(true))
      ),
      test(
        "negative infinity, small epsilon",
        Float.equalWithin(negativeInfinity, negativeInfinity, smallEpsilon),
        M.equals(T.bool(true))
      ),
      test(
        "mixed infinity signs",
        Float.equalWithin(positiveInfinity, negativeInfinity, smallEpsilon),
        M.equals(T.bool(false))
      ),
      test(
        "two positive NaNs",
        Float.equalWithin(positiveNaN, positiveNaN, smallEpsilon),
        M.equals(T.bool(false))
      ),
      test(
        "two negative NaNs",
        Float.equalWithin(negativeNaN, negativeNaN, smallEpsilon),
        M.equals(T.bool(false))
      ),
      test(
        "NaNs with mixed signs",
        Float.equalWithin(positiveNaN, negativeNaN, smallEpsilon),
        M.equals(T.bool(false))
      ),
      test(
        "number and NaN, no epsilon",
        Float.equalWithin(1.23, positiveNaN, noEpsilon),
        M.equals(T.bool(false))
      ),
      test(
        "number and NaN, small epsilon",
        Float.equalWithin(1.23, positiveNaN, smallEpsilon),
        M.equals(T.bool(false))
      ),
      test(
        "NaN and number, no epsilon",
        Float.equalWithin(positiveNaN, -1.23, noEpsilon),
        M.equals(T.bool(false))
      ),
      test(
        "NaN and number, small epsilon",
        Float.equalWithin(positiveNaN, -1.23, smallEpsilon),
        M.equals(T.bool(false))
      ),
      test(
        "NaN and NaN",
        Float.equalWithin(positiveNaN, positiveNaN, smallEpsilon),
        M.equals(T.bool(false))
      ),
      test(
        "NaN and positive infinity",
        Float.equalWithin(positiveNaN, positiveInfinity, smallEpsilon),
        M.equals(T.bool(false))
      ),
      test(
        "NaN and negative infinity",
        Float.equalWithin(positiveNaN, negativeInfinity, smallEpsilon),
        M.equals(T.bool(false))
      ),
      test(
        "positive infinity and NaN",
        Float.equalWithin(positiveInfinity, positiveNaN, smallEpsilon),
        M.equals(T.bool(false))
      ),
      test(
        "negative infinity and NaN",
        Float.equalWithin(negativeInfinity, positiveNaN, smallEpsilon),
        M.equals(T.bool(false))
      )
    ]
  )
);

/* --------------------------------------- */

run(
  suite(
    "notEqualWithin",
    [
      test(
        "positive equal, no epsilon",
        Float.notEqualWithin(1.23, 1.23, noEpsilon),
        M.equals(T.bool(false))
      ),
      test(
        "positive equal, small epsilon",
        Float.notEqualWithin(0.1 + 0.1 + 0.1, 0.3, smallEpsilon),
        M.equals(T.bool(false))
      ),
      test(
        "negative equal, no epsilon",
        Float.notEqualWithin(-1.23, -1.23, noEpsilon),
        M.equals(T.bool(false))
      ),
      test(
        "negative equal, small epsilon",
        Float.notEqualWithin(-0.1 - 0.1 - 0.1, -0.3, smallEpsilon),
        M.equals(T.bool(false))
      ),
      test(
        "zero",
        Float.notEqualWithin(0.0, 0.0, noEpsilon),
        M.equals(T.bool(false))
      ),
      test(
        "mixed zero signs",
        Float.notEqualWithin(positiveZero, negativeZero, smallEpsilon),
        M.equals(T.bool(false))
      ),
      test(
        "positive not equal",
        Float.notEqualWithin(1.23, 1.24, smallEpsilon),
        M.equals(T.bool(true))
      ),
      test(
        "negative not equal",
        Float.notEqualWithin(-1.23, -1.24, smallEpsilon),
        M.equals(T.bool(true))
      ),
      test(
        "mixed signs",
        Float.notEqualWithin(1.23, -1.23, smallEpsilon),
        M.equals(T.bool(true))
      ),
      test(
        "positive infinity, no epsilon",
        Float.notEqualWithin(positiveInfinity, positiveInfinity, noEpsilon),
        M.equals(T.bool(false))
      ),
      test(
        "positive infinity, small epsilon",
        Float.notEqualWithin(positiveInfinity, positiveInfinity, smallEpsilon),
        M.equals(T.bool(false))
      ),
      test(
        "negative infinity, no epsilon",
        Float.notEqualWithin(negativeInfinity, negativeInfinity, noEpsilon),
        M.equals(T.bool(false))
      ),
      test(
        "negative infinity, small epsilon",
        Float.notEqualWithin(negativeInfinity, negativeInfinity, smallEpsilon),
        M.equals(T.bool(false))
      ),
      test(
        "mixed infinity signs",
        Float.notEqualWithin(positiveInfinity, negativeInfinity, smallEpsilon),
        M.equals(T.bool(true))
      ),
      test(
        "two positive NaNs",
        Float.notEqualWithin(positiveNaN, positiveNaN, smallEpsilon),
        M.equals(T.bool(true))
      ),
      test(
        "two negative NaNs",
        Float.notEqualWithin(negativeNaN, negativeNaN, smallEpsilon),
        M.equals(T.bool(true))
      ),
      test(
        "NaNs with mixed signs",
        Float.notEqualWithin(positiveNaN, negativeNaN, smallEpsilon),
        M.equals(T.bool(true))
      ),
      test(
        "number and NaN, no epsilon",
        Float.notEqualWithin(1.23, positiveNaN, noEpsilon),
        M.equals(T.bool(true))
      ),
      test(
        "number and NaN, small epsilon",
        Float.notEqualWithin(1.23, positiveNaN, smallEpsilon),
        M.equals(T.bool(true))
      ),
      test(
        "NaN and number, no epsilon",
        Float.notEqualWithin(positiveNaN, -1.23, noEpsilon),
        M.equals(T.bool(true))
      ),
      test(
        "NaN and number, small epsilon",
        Float.notEqualWithin(positiveNaN, -1.23, smallEpsilon),
        M.equals(T.bool(true))
      ),
      test(
        "NaN and NaN",
        Float.notEqualWithin(positiveNaN, positiveNaN, smallEpsilon),
        M.equals(T.bool(true))
      ),
      test(
        "NaN and positive infinity",
        Float.notEqualWithin(positiveNaN, positiveInfinity, smallEpsilon),
        M.equals(T.bool(true))
      ),
      test(
        "NaN and negative infinity",
        Float.notEqualWithin(positiveNaN, negativeInfinity, smallEpsilon),
        M.equals(T.bool(true))
      ),
      test(
        "positive infinity and NaN",
        Float.notEqualWithin(positiveInfinity, positiveNaN, smallEpsilon),
        M.equals(T.bool(true))
      ),
      test(
        "negative infinity and NaN",
        Float.notEqualWithin(negativeInfinity, positiveNaN, smallEpsilon),
        M.equals(T.bool(true))
      )
    ]
  )
);

/* --------------------------------------- */

run(
  suite(
    "less",
    [
      test(
        "positive equal",
        Float.less(1.23, 1.23),
        M.equals(T.bool(false))
      ),
      test(
        "positive less",
        Float.less(1.23, 2.45),
        M.equals(T.bool(true))
      ),
      test(
        "positive greater",
        Float.less(2.45, 1.23),
        M.equals(T.bool(false))
      ),
      test(
        "negative equal",
        Float.less(-1.23, -1.23),
        M.equals(T.bool(false))
      ),
      test(
        "negative less",
        Float.less(-2.45, -1.23),
        M.equals(T.bool(true))
      ),
      test(
        "negative greater",
        Float.less(-1.23, -2.45),
        M.equals(T.bool(false))
      ),
      test(
        "positive zeros",
        Float.less(positiveZero, positiveZero),
        M.equals(T.bool(false))
      ),
      test(
        "negative zeros",
        Float.less(negativeZero, negativeZero),
        M.equals(T.bool(false))
      ),
      test(
        "positive and negative zero",
        Float.less(positiveZero, negativeZero),
        M.equals(T.bool(false))
      ),
      test(
        "negative and positive zero",
        Float.less(negativeZero, positiveZero),
        M.equals(T.bool(false))
      ),
      test(
        "mixed signs less",
        Float.less(-1.23, 1.23),
        M.equals(T.bool(true))
      ),
      test(
        "mixed signs greater",
        Float.less(1.23, -1.23),
        M.equals(T.bool(false))
      ),
      test(
        "number and positive infinity",
        Float.less(1.23, positiveInfinity),
        M.equals(T.bool(true))
      ),
      test(
        "positive infinity and number",
        Float.less(positiveInfinity, 1.23),
        M.equals(T.bool(false))
      ),
      test(
        "number and negative infinity",
        Float.less(1.23, negativeInfinity),
        M.equals(T.bool(false))
      ),
      test(
        "negative infinity and number",
        Float.less(negativeInfinity, 1.23),
        M.equals(T.bool(true))
      ),
      test(
        "double positive infinity",
        Float.less(positiveInfinity, positiveInfinity),
        M.equals(T.bool(false))
      ),
      test(
        "positive and negative infinity",
        Float.less(positiveInfinity, negativeInfinity),
        M.equals(T.bool(false))
      ),
      test(
        "double negative infinity",
        Float.less(negativeInfinity, negativeInfinity),
        M.equals(T.bool(false))
      ),
      test(
        "negative and positive infinity",
        Float.less(negativeInfinity, positiveInfinity),
        M.equals(T.bool(true))
      ),
      test(
        "two positive NaNs",
        Float.less(positiveNaN, positiveNaN),
        M.equals(T.bool(false))
      ),
      test(
        "two negative NaNs",
        Float.less(negativeNaN, negativeNaN),
        M.equals(T.bool(false))
      ),
      test(
        "NaNs with mixed signs",
        Float.less(positiveNaN, negativeNaN),
        M.equals(T.bool(false))
      ),
      test(
        "number and NaN",
        Float.less(1.23, positiveNaN),
        M.equals(T.bool(false))
      ),
      test(
        "NaN and number",
        Float.less(positiveNaN, -1.23),
        M.equals(T.bool(false))
      ),
      test(
        "NaN and NaN",
        Float.less(positiveNaN, positiveNaN),
        M.equals(T.bool(false))
      ),
      test(
        "NaN and positive infinity",
        Float.less(positiveNaN, positiveInfinity),
        M.equals(T.bool(false))
      ),
      test(
        "NaN and negative infinity",
        Float.less(positiveNaN, negativeInfinity),
        M.equals(T.bool(false))
      ),
      test(
        "positive infinity and NaN",
        Float.less(positiveInfinity, positiveNaN),
        M.equals(T.bool(false))
      ),
      test(
        "negative infinity and NaN",
        Float.less(negativeInfinity, positiveNaN),
        M.equals(T.bool(false))
      )
    ]
  )
);

/* --------------------------------------- */

run(
  suite(
    "lessOrEqual",
    [
      test(
        "positive equal",
        Float.lessOrEqual(1.23, 1.23),
        M.equals(T.bool(true))
      ),
      test(
        "positive less",
        Float.lessOrEqual(1.23, 2.45),
        M.equals(T.bool(true))
      ),
      test(
        "positive greater",
        Float.lessOrEqual(2.45, 1.23),
        M.equals(T.bool(false))
      ),
      test(
        "negative equal",
        Float.lessOrEqual(-1.23, -1.23),
        M.equals(T.bool(true))
      ),
      test(
        "negative less",
        Float.lessOrEqual(-2.45, -1.23),
        M.equals(T.bool(true))
      ),
      test(
        "negative greater",
        Float.lessOrEqual(-1.23, -2.45),
        M.equals(T.bool(false))
      ),
      test(
        "positive zeros",
        Float.lessOrEqual(positiveZero, positiveZero),
        M.equals(T.bool(true))
      ),
      test(
        "negative zeros",
        Float.lessOrEqual(negativeZero, negativeZero),
        M.equals(T.bool(true))
      ),
      test(
        "positive and negative zero",
        Float.lessOrEqual(positiveZero, negativeZero),
        M.equals(T.bool(true))
      ),
      test(
        "negative and positive zero",
        Float.lessOrEqual(negativeZero, positiveZero),
        M.equals(T.bool(true))
      ),
      test(
        "mixed signs less",
        Float.lessOrEqual(-1.23, 1.23),
        M.equals(T.bool(true))
      ),
      test(
        "mixed signs greater",
        Float.lessOrEqual(1.23, -1.23),
        M.equals(T.bool(false))
      ),
      test(
        "number and positive infinity",
        Float.lessOrEqual(1.23, positiveInfinity),
        M.equals(T.bool(true))
      ),
      test(
        "positive infinity and number",
        Float.lessOrEqual(positiveInfinity, 1.23),
        M.equals(T.bool(false))
      ),
      test(
        "number and negative infinity",
        Float.lessOrEqual(1.23, negativeInfinity),
        M.equals(T.bool(false))
      ),
      test(
        "negative infinity and number",
        Float.lessOrEqual(negativeInfinity, 1.23),
        M.equals(T.bool(true))
      ),
      test(
        "double positive infinity",
        Float.lessOrEqual(positiveInfinity, positiveInfinity),
        M.equals(T.bool(true))
      ),
      test(
        "positive and negative infinity",
        Float.lessOrEqual(positiveInfinity, negativeInfinity),
        M.equals(T.bool(false))
      ),
      test(
        "double negative infinity",
        Float.lessOrEqual(negativeInfinity, negativeInfinity),
        M.equals(T.bool(true))
      ),
      test(
        "negative and positive infinity",
        Float.lessOrEqual(negativeInfinity, positiveInfinity),
        M.equals(T.bool(true))
      ),
      test(
        "two positive NaNs",
        Float.lessOrEqual(positiveNaN, positiveNaN),
        M.equals(T.bool(false))
      ),
      test(
        "two negative NaNs",
        Float.lessOrEqual(negativeNaN, negativeNaN),
        M.equals(T.bool(false))
      ),
      test(
        "NaNs with mixed signs",
        Float.lessOrEqual(positiveNaN, negativeNaN),
        M.equals(T.bool(false))
      ),
      test(
        "number and NaN",
        Float.lessOrEqual(1.23, positiveNaN),
        M.equals(T.bool(false))
      ),
      test(
        "NaN and number",
        Float.lessOrEqual(positiveNaN, -1.23),
        M.equals(T.bool(false))
      ),
      test(
        "NaN and NaN",
        Float.lessOrEqual(positiveNaN, positiveNaN),
        M.equals(T.bool(false))
      ),
      test(
        "NaN and positive infinity",
        Float.lessOrEqual(positiveNaN, positiveInfinity),
        M.equals(T.bool(false))
      ),
      test(
        "NaN and negative infinity",
        Float.lessOrEqual(positiveNaN, negativeInfinity),
        M.equals(T.bool(false))
      ),
      test(
        "positive infinity and NaN",
        Float.lessOrEqual(positiveInfinity, positiveNaN),
        M.equals(T.bool(false))
      ),
      test(
        "negative infinity and NaN",
        Float.lessOrEqual(negativeInfinity, positiveNaN),
        M.equals(T.bool(false))
      )
    ]
  )
);

/* --------------------------------------- */

run(
  suite(
    "greater",
    [
      test(
        "positive equal",
        Float.greater(1.23, 1.23),
        M.equals(T.bool(false))
      ),
      test(
        "positive less",
        Float.greater(1.23, 2.45),
        M.equals(T.bool(false))
      ),
      test(
        "positive greater",
        Float.greater(2.45, 1.23),
        M.equals(T.bool(true))
      ),
      test(
        "negative equal",
        Float.greater(-1.23, -1.23),
        M.equals(T.bool(false))
      ),
      test(
        "negative less",
        Float.greater(-2.45, -1.23),
        M.equals(T.bool(false))
      ),
      test(
        "negative greater",
        Float.greater(-1.23, -2.45),
        M.equals(T.bool(true))
      ),
      test(
        "positive zeros",
        Float.greater(positiveZero, positiveZero),
        M.equals(T.bool(false))
      ),
      test(
        "negative zeros",
        Float.greater(negativeZero, negativeZero),
        M.equals(T.bool(false))
      ),
      test(
        "positive and negative zero",
        Float.greater(positiveZero, negativeZero),
        M.equals(T.bool(false))
      ),
      test(
        "negative and positive zero",
        Float.greater(negativeZero, positiveZero),
        M.equals(T.bool(false))
      ),
      test(
        "mixed signs less",
        Float.greater(-1.23, 1.23),
        M.equals(T.bool(false))
      ),
      test(
        "mixed signs greater",
        Float.greater(1.23, -1.23),
        M.equals(T.bool(true))
      ),
      test(
        "less than positive infinity",
        Float.greater(1.23, positiveInfinity),
        M.equals(T.bool(false))
      ),
      test(
        "positive infinity and number",
        Float.greater(positiveInfinity, 1.23),
        M.equals(T.bool(true))
      ),
      test(
        "number and negative infinity",
        Float.greater(1.23, negativeInfinity),
        M.equals(T.bool(true))
      ),
      test(
        "negative infinity and number",
        Float.greater(negativeInfinity, 1.23),
        M.equals(T.bool(false))
      ),
      test(
        "double positive infinity",
        Float.greater(positiveInfinity, positiveInfinity),
        M.equals(T.bool(false))
      ),
      test(
        "positive and negative infinity",
        Float.greater(positiveInfinity, negativeInfinity),
        M.equals(T.bool(true))
      ),
      test(
        "double negative infinity",
        Float.greater(negativeInfinity, negativeInfinity),
        M.equals(T.bool(false))
      ),
      test(
        "negative and positive infinity",
        Float.greater(negativeInfinity, positiveInfinity),
        M.equals(T.bool(false))
      ),
      test(
        "two positive NaNs",
        Float.greater(positiveNaN, positiveNaN),
        M.equals(T.bool(false))
      ),
      test(
        "two negative NaNs",
        Float.greater(negativeNaN, negativeNaN),
        M.equals(T.bool(false))
      ),
      test(
        "NaNs with mixed signs",
        Float.greater(positiveNaN, negativeNaN),
        M.equals(T.bool(false))
      ),
      test(
        "number and NaN",
        Float.greater(1.23, positiveNaN),
        M.equals(T.bool(false))
      ),
      test(
        "NaN and number",
        Float.greater(positiveNaN, -1.23),
        M.equals(T.bool(false))
      ),
      test(
        "NaN and NaN",
        Float.greater(positiveNaN, positiveNaN),
        M.equals(T.bool(false))
      ),
      test(
        "NaN and positive infinity",
        Float.greater(positiveNaN, positiveInfinity),
        M.equals(T.bool(false))
      ),
      test(
        "NaN and negative infinity",
        Float.greater(positiveNaN, negativeInfinity),
        M.equals(T.bool(false))
      ),
      test(
        "positive infinity and NaN",
        Float.greater(positiveInfinity, positiveNaN),
        M.equals(T.bool(false))
      ),
      test(
        "negative infinity and NaN",
        Float.greater(negativeInfinity, positiveNaN),
        M.equals(T.bool(false))
      )
    ]
  )
);

/* --------------------------------------- */

run(
  suite(
    "greaterOrEqual",
    [
      test(
        "positive equal",
        Float.greaterOrEqual(1.23, 1.23),
        M.equals(T.bool(true))
      ),
      test(
        "positive less",
        Float.greaterOrEqual(1.23, 2.45),
        M.equals(T.bool(false))
      ),
      test(
        "positive greater",
        Float.greaterOrEqual(2.45, 1.23),
        M.equals(T.bool(true))
      ),
      test(
        "negative equal",
        Float.greaterOrEqual(-1.23, -1.23),
        M.equals(T.bool(true))
      ),
      test(
        "negative less",
        Float.greaterOrEqual(-2.45, -1.23),
        M.equals(T.bool(false))
      ),
      test(
        "negative greater",
        Float.greaterOrEqual(-1.23, -2.45),
        M.equals(T.bool(true))
      ),
      test(
        "positive zeros",
        Float.greaterOrEqual(positiveZero, positiveZero),
        M.equals(T.bool(true))
      ),
      test(
        "negative zeros",
        Float.greaterOrEqual(negativeZero, negativeZero),
        M.equals(T.bool(true))
      ),
      test(
        "positive and negative zero",
        Float.greaterOrEqual(positiveZero, negativeZero),
        M.equals(T.bool(true))
      ),
      test(
        "negative and positive zero",
        Float.greaterOrEqual(negativeZero, positiveZero),
        M.equals(T.bool(true))
      ),
      test(
        "mixed signs less",
        Float.greaterOrEqual(-1.23, 1.23),
        M.equals(T.bool(false))
      ),
      test(
        "mixed signs greater",
        Float.greaterOrEqual(1.23, -1.23),
        M.equals(T.bool(true))
      ),
      test(
        "number and positive infinity",
        Float.greaterOrEqual(1.23, positiveInfinity),
        M.equals(T.bool(false))
      ),
      test(
        "positive infinity and number",
        Float.greaterOrEqual(positiveInfinity, 1.23),
        M.equals(T.bool(true))
      ),
      test(
        "number and negative infinity",
        Float.greaterOrEqual(1.23, negativeInfinity),
        M.equals(T.bool(true))
      ),
      test(
        "negative infinity and number",
        Float.greaterOrEqual(negativeInfinity, 1.23),
        M.equals(T.bool(false))
      ),
      test(
        "double positive infinity",
        Float.greaterOrEqual(positiveInfinity, positiveInfinity),
        M.equals(T.bool(true))
      ),
      test(
        "positive and negative infinity",
        Float.greaterOrEqual(positiveInfinity, negativeInfinity),
        M.equals(T.bool(true))
      ),
      test(
        "double negative infinity",
        Float.greaterOrEqual(negativeInfinity, negativeInfinity),
        M.equals(T.bool(true))
      ),
      test(
        "negative and positive infinity",
        Float.greaterOrEqual(negativeInfinity, positiveInfinity),
        M.equals(T.bool(false))
      ),
      test(
        "two positive NaNs",
        Float.greaterOrEqual(positiveNaN, positiveNaN),
        M.equals(T.bool(false))
      ),
      test(
        "two negative NaNs",
        Float.greaterOrEqual(negativeNaN, negativeNaN),
        M.equals(T.bool(false))
      ),
      test(
        "NaNs with mixed signs",
        Float.greaterOrEqual(positiveNaN, negativeNaN),
        M.equals(T.bool(false))
      ),
      test(
        "number and NaN",
        Float.greaterOrEqual(1.23, positiveNaN),
        M.equals(T.bool(false))
      ),
      test(
        "NaN and number",
        Float.greaterOrEqual(positiveNaN, -1.23),
        M.equals(T.bool(false))
      ),
      test(
        "NaN and NaN",
        Float.greaterOrEqual(positiveNaN, positiveNaN),
        M.equals(T.bool(false))
      ),
      test(
        "NaN and positive infinity",
        Float.greaterOrEqual(positiveNaN, positiveInfinity),
        M.equals(T.bool(false))
      ),
      test(
        "NaN and negative infinity",
        Float.greaterOrEqual(positiveNaN, negativeInfinity),
        M.equals(T.bool(false))
      ),
      test(
        "positive infinity and NaN",
        Float.greaterOrEqual(positiveInfinity, positiveNaN),
        M.equals(T.bool(false))
      ),
      test(
        "negative infinity and NaN",
        Float.greaterOrEqual(negativeInfinity, positiveNaN),
        M.equals(T.bool(false))
      )
    ]
  )
);

/* --------------------------------------- */

type Order = { #less; #equal; #greater };

class OrderTestable(value : Order) : T.TestableItem<Order> {
  public let item = value;
  public func display(value : Order) : Text {
    debug_show (value)
  };
  public let equals = func(x : Order, y : Order) : Bool {
    x == y
  }
};

let subnormal = 2.2250738585072014e-308;

run(
  suite(
    "compare",
    [
      test(
        "positive equal",
        Float.compare(1.23, 1.23),
        M.equals(OrderTestable(#equal))
      ),
      test(
        "positive less",
        Float.compare(1.23, 2.45),
        M.equals(OrderTestable(#less))
      ),
      test(
        "positive greater",
        Float.compare(2.45, 1.23),
        M.equals(OrderTestable(#greater))
      ),
      test(
        "negative equal",
        Float.compare(-1.23, -1.23),
        M.equals(OrderTestable(#equal))
      ),
      test(
        "negative less",
        Float.compare(-2.45, -1.23),
        M.equals(OrderTestable(#less))
      ),
      test(
        "negative greater",
        Float.compare(-1.23, -2.45),
        M.equals(OrderTestable(#greater))
      ),
      test(
        "positive zeros",
        Float.compare(positiveZero, positiveZero),
        M.equals(OrderTestable(#equal))
      ),
      test(
        "negative zeros",
        Float.compare(negativeZero, negativeZero),
        M.equals(OrderTestable(#equal))
      ),
      test(
        "positive and negative zero",
        Float.compare(positiveZero, negativeZero),
        M.equals(OrderTestable(#equal))
      ),
      test(
        "negative and positive zero",
        Float.compare(negativeZero, positiveZero),
        M.equals(OrderTestable(#equal))
      ),
      test(
        "subnormal negative number and negative number",
        Float.compare(-subnormal, -1e-100),
        M.equals(OrderTestable(#greater))
      ),
      test(
        "subnormal negative number and zero",
        Float.compare(-subnormal, negativeZero),
        M.equals(OrderTestable(#less))
      ),
      test(
        "subnormal positive number and zero",
        Float.compare(subnormal, positiveZero),
        M.equals(OrderTestable(#greater))
      ),
      test(
        "subnormal positive number and positive number",
        Float.compare(subnormal, 1e-100),
        M.equals(OrderTestable(#less))
      ),
      test(
        "mixed signs less",
        Float.compare(-1.23, 1.23),
        M.equals(OrderTestable(#less))
      ),
      test(
        "mixed signs greater",
        Float.compare(1.23, -1.23),
        M.equals(OrderTestable(#greater))
      ),
      test(
        "number and positive infinity",
        Float.compare(1.23, positiveInfinity),
        M.equals(OrderTestable(#less))
      ),
      test(
        "positive infinity and number",
        Float.compare(positiveInfinity, 1.23),
        M.equals(OrderTestable(#greater))
      ),
      test(
        "number and negative infinity",
        Float.compare(1.23, negativeInfinity),
        M.equals(OrderTestable(#greater))
      ),
      test(
        "negative infinity and number",
        Float.compare(negativeInfinity, 1.23),
        M.equals(OrderTestable(#less))
      ),
      test(
        "double positive infinity",
        Float.compare(positiveInfinity, positiveInfinity),
        M.equals(OrderTestable(#equal))
      ),
      test(
        "positive and negative infinity",
        Float.compare(positiveInfinity, negativeInfinity),
        M.equals(OrderTestable(#greater))
      ),
      test(
        "double negative infinity",
        Float.compare(negativeInfinity, negativeInfinity),
        M.equals(OrderTestable(#equal))
      ),
      test(
        "negative and positive infinity",
        Float.compare(negativeInfinity, positiveInfinity),
        M.equals(OrderTestable(#less))
      ),
      test(
        "two positive NaNs",
        Float.compare(positiveNaN, positiveNaN),
        M.equals(OrderTestable(#equal))
      ),
      test(
        "two negative NaNs",
        Float.compare(negativeNaN, negativeNaN),
        M.equals(OrderTestable(#equal))
      ),
      test(
        "positive NaN, negative NaN",
        Float.compare(positiveNaN, negativeNaN),
        M.equals(OrderTestable(#greater))
      ),
      test(
        "negative NaN, positive NaN",
        Float.compare(negativeNaN, positiveNaN),
        M.equals(OrderTestable(#less))
      ),
      test(
        "number and positive NaN",
        Float.compare(1.23, positiveNaN),
        M.equals(OrderTestable(#less))
      ),
      test(
        "number and negative NaN",
        Float.compare(1.23, negativeNaN),
        M.equals(OrderTestable(#greater))
      ),
      test(
        "positive NaN and positive number",
        Float.compare(positiveNaN, -1.23),
        M.equals(OrderTestable(#greater))
      ),
      test(
        "positive NaN and negative number",
        Float.compare(positiveNaN, -1.23),
        M.equals(OrderTestable(#greater))
      ),
      test(
        "negative NaN and positive number",
        Float.compare(negativeNaN, -1.23),
        M.equals(OrderTestable(#less))
      ),
      test(
        "negative NaN and negative number",
        Float.compare(negativeNaN, -1.23),
        M.equals(OrderTestable(#less))
      ),
      test(
        "positive NaN and positive NaN",
        Float.compare(positiveNaN, positiveNaN),
        M.equals(OrderTestable(#equal))
      ),
      test(
        "negative NaN and positive NaN",
        Float.compare(negativeNaN, positiveNaN),
        M.equals(OrderTestable(#less))
      ),
      test(
        "positive NaN and negative NaN",
        Float.compare(positiveNaN, negativeNaN),
        M.equals(OrderTestable(#greater))
      ),
      test(
        "negative NaN and negative NaN",
        Float.compare(negativeNaN, negativeNaN),
        M.equals(OrderTestable(#equal))
      ),
      test(
        "positive NaN and positive infinity",
        Float.compare(positiveNaN, positiveInfinity),
        M.equals(OrderTestable(#greater))
      ),
      test(
        "positive NaN and negative infinity",
        Float.compare(positiveNaN, negativeInfinity),
        M.equals(OrderTestable(#greater))
      ),
      test(
        "positive NaN and positive infinity",
        Float.compare(positiveNaN, positiveInfinity),
        M.equals(OrderTestable(#greater))
      ),
      test(
        "negative NaN and negative infinity",
        Float.compare(negativeNaN, negativeInfinity),
        M.equals(OrderTestable(#less))
      ),
      test(
        "negative NaN and positive infinity",
        Float.compare(negativeNaN, positiveInfinity),
        M.equals(OrderTestable(#less))
      ),
      test(
        "positive infinity and positive NaN",
        Float.compare(positiveInfinity, positiveNaN),
        M.equals(OrderTestable(#less))
      ),
      test(
        "positive infinity and negative NaN",
        Float.compare(positiveInfinity, negativeNaN),
        M.equals(OrderTestable(#greater))
      ),
      test(
        "positive infinity and positive NaN",
        Float.compare(positiveInfinity, positiveNaN),
        M.equals(OrderTestable(#less))
      ),
      test(
        "negative infinity and positive NaN",
        Float.compare(negativeInfinity, positiveNaN),
        M.equals(OrderTestable(#less))
      ),
      test(
        "negative infinity and negative NaN",
        Float.compare(negativeInfinity, negativeNaN),
        M.equals(OrderTestable(#greater))
      )
    ]
  )
);

/* --------------------------------------- */

run(
  suite(
    "neg",
    [
      test(
        "positive number",
        Float.neg(1.1),
        M.equals(FloatTestable(-1.1, noEpsilon))
      ),
      test(
        "negative number",
        Float.neg(-1.1),
        M.equals(FloatTestable(1.1, noEpsilon))
      ),
      test(
        "zero",
        Float.neg(0.0),
        M.equals(FloatTestable(0.0, noEpsilon))
      ),
      test(
        "positive zero",
        Float.neg(positiveZero),
        NegativeZeroMatcher()
      ),
      test(
        "negative zero",
        Float.neg(negativeZero),
        PositiveZeroMatcher()
      ),
      test(
        "positive infinity",
        Float.neg(positiveInfinity),
        M.equals(FloatTestable(negativeInfinity, noEpsilon))
      ),
      test(
        "negative infinity",
        Float.neg(negativeInfinity),
        M.equals(FloatTestable(positiveInfinity, noEpsilon))
      ),
      test(
        "positive NaN (provisional test)",
        Float.neg(positiveNaN),
        NaNMatcher()
      ),
      test(
        "negative NaN (provisional test)",
        Float.neg(negativeNaN),
        NaNMatcher()
      ),
      test(
        "positive NaN",
        Float.neg(positiveNaN),
        NegativeNaNMatcher()
      ),
      test(
        "negative NaN",
        Float.neg(negativeNaN),
        PositiveNaNMatcher()
      )
    ]
  )
);

/* --------------------------------------- */

run(
  suite(
    "add",
    [
      test(
        "positive",
        Float.add(1.23, 1.23),
        M.equals(FloatTestable(2.46, smallEpsilon))
      ),
      test(
        "negative",
        Float.add(-1.23, -1.23),
        M.equals(FloatTestable(-2.46, smallEpsilon))
      ),
      test(
        "mixed signs",
        Float.add(-1.23, 2.23),
        M.equals(FloatTestable(1.0, smallEpsilon))
      ),
      test(
        "positive zeros",
        Float.add(positiveZero, positiveZero),
        M.equals(FloatTestable(0.0, smallEpsilon))
      ),
      test(
        "negative zeros",
        Float.add(negativeZero, negativeZero),
        M.equals(FloatTestable(0.0, smallEpsilon))
      ),
      test(
        "positive and negative zero",
        Float.add(positiveZero, negativeZero),
        M.equals(FloatTestable(0.0, smallEpsilon))
      ),
      test(
        "negative and positive zero",
        Float.add(negativeZero, positiveZero),
        M.equals(FloatTestable(0.0, smallEpsilon))
      ),
      test(
        "number and positive infinity",
        Float.add(1.23, positiveInfinity),
        M.equals(FloatTestable(positiveInfinity, noEpsilon))
      ),
      test(
        "positive infinity and number",
        Float.add(positiveInfinity, -1.23),
        M.equals(FloatTestable(positiveInfinity, noEpsilon))
      ),
      test(
        "number and negative infinity",
        Float.add(1.23, negativeInfinity),
        M.equals(FloatTestable(negativeInfinity, noEpsilon))
      ),
      test(
        "negative infinity and number",
        Float.add(negativeInfinity, 1.23),
        M.equals(FloatTestable(negativeInfinity, noEpsilon))
      ),
      test(
        "double positive infinity",
        Float.add(positiveInfinity, positiveInfinity),
        M.equals(FloatTestable(positiveInfinity, noEpsilon))
      ),
      test(
        "positive and negative infinity",
        Float.add(positiveInfinity, negativeInfinity),
        NaNMatcher()
      ),
      test(
        "double negative infinity",
        Float.add(negativeInfinity, negativeInfinity),
        M.equals(FloatTestable(negativeInfinity, noEpsilon))
      ),
      test(
        "negative and positive infinity",
        Float.add(negativeInfinity, positiveInfinity),
        NaNMatcher()
      ),
      test(
        "two positive NaNs",
        Float.add(positiveNaN, positiveNaN),
        NaNMatcher()
      ),
      test(
        "two negative NaNs",
        Float.add(negativeNaN, negativeNaN),
        NaNMatcher()
      ),
      test(
        "NaNs with mixed signs",
        Float.add(positiveNaN, negativeNaN),
        NaNMatcher()
      ),
      test(
        "number and NaN",
        Float.add(1.23, positiveNaN),
        NaNMatcher()
      ),
      test(
        "NaN and number",
        Float.add(positiveNaN, -1.23),
        NaNMatcher()
      ),
      test(
        "NaN and NaN",
        Float.add(positiveNaN, positiveNaN),
        NaNMatcher()
      ),
      test(
        "NaN and positive infinity",
        Float.add(positiveNaN, positiveInfinity),
        NaNMatcher()
      ),
      test(
        "NaN and negative infinity",
        Float.add(positiveNaN, negativeInfinity),
        NaNMatcher()
      ),
      test(
        "positive infinity and NaN",
        Float.add(positiveInfinity, positiveNaN),
        NaNMatcher()
      ),
      test(
        "negative infinity and NaN",
        Float.add(negativeInfinity, positiveNaN),
        NaNMatcher()
      )
    ]
  )
);

/* --------------------------------------- */

run(
  suite(
    "sub",
    [
      test(
        "positive",
        Float.sub(1.23, 2.34),
        M.equals(FloatTestable(-1.11, smallEpsilon))
      ),
      test(
        "negative",
        Float.sub(-1.23, -2.34),
        M.equals(FloatTestable(1.11, smallEpsilon))
      ),
      test(
        "mixed signs",
        Float.sub(-1.23, 2.34),
        M.equals(FloatTestable(-3.57, smallEpsilon))
      ),
      test(
        "positive zeros",
        Float.sub(positiveZero, positiveZero),
        M.equals(FloatTestable(0.0, smallEpsilon))
      ),
      test(
        "negative zeros",
        Float.sub(negativeZero, negativeZero),
        M.equals(FloatTestable(0.0, smallEpsilon))
      ),
      test(
        "positive and negative zero",
        Float.sub(positiveZero, negativeZero),
        M.equals(FloatTestable(0.0, smallEpsilon))
      ),
      test(
        "negative and positive zero",
        Float.sub(negativeZero, positiveZero),
        M.equals(FloatTestable(0.0, smallEpsilon))
      ),
      test(
        "number and positive infinity",
        Float.sub(1.23, positiveInfinity),
        M.equals(FloatTestable(negativeInfinity, noEpsilon))
      ),
      test(
        "positive infinity and number",
        Float.sub(positiveInfinity, -1.23),
        M.equals(FloatTestable(positiveInfinity, noEpsilon))
      ),
      test(
        "number and negative infinity",
        Float.sub(1.23, negativeInfinity),
        M.equals(FloatTestable(positiveInfinity, noEpsilon))
      ),
      test(
        "negative infinity and number",
        Float.sub(negativeInfinity, 1.23),
        M.equals(FloatTestable(negativeInfinity, noEpsilon))
      ),
      test(
        "double positive infinity",
        Float.sub(positiveInfinity, positiveInfinity),
        NaNMatcher()
      ),
      test(
        "positive and negative infinity",
        Float.sub(positiveInfinity, negativeInfinity),
        M.equals(FloatTestable(positiveInfinity, noEpsilon))
      ),
      test(
        "double negative infinity",
        Float.sub(negativeInfinity, negativeInfinity),
        NaNMatcher()
      ),
      test(
        "negative and positive infinity",
        Float.sub(negativeInfinity, positiveInfinity),
        M.equals(FloatTestable(negativeInfinity, noEpsilon))
      ),
      test(
        "two positive NaNs",
        Float.sub(positiveNaN, positiveNaN),
        NaNMatcher()
      ),
      test(
        "two negative NaNs",
        Float.sub(negativeNaN, negativeNaN),
        NaNMatcher()
      ),
      test(
        "NaNs with mixed signs",
        Float.sub(positiveNaN, negativeNaN),
        NaNMatcher()
      ),
      test(
        "number and NaN",
        Float.sub(1.23, positiveNaN),
        NaNMatcher()
      ),
      test(
        "NaN and number",
        Float.sub(positiveNaN, -1.23),
        NaNMatcher()
      ),
      test(
        "NaN and NaN",
        Float.sub(positiveNaN, positiveNaN),
        NaNMatcher()
      ),
      test(
        "NaN and positive infinity",
        Float.sub(positiveNaN, positiveInfinity),
        NaNMatcher()
      ),
      test(
        "NaN and negative infinity",
        Float.sub(positiveNaN, negativeInfinity),
        NaNMatcher()
      ),
      test(
        "positive infinity and NaN",
        Float.sub(positiveInfinity, positiveNaN),
        NaNMatcher()
      ),
      test(
        "negative infinity and NaN",
        Float.sub(negativeInfinity, positiveNaN),
        NaNMatcher()
      )
    ]
  )
);

/* --------------------------------------- */

run(
  suite(
    "mul",
    [
      test(
        "positive",
        Float.mul(1.23, 2.34),
        M.equals(FloatTestable(2.8782, smallEpsilon))
      ),
      test(
        "negative",
        Float.mul(-1.23, -2.34),
        M.equals(FloatTestable(2.8782, smallEpsilon))
      ),
      test(
        "mixed signs",
        Float.mul(-1.23, 2.34),
        M.equals(FloatTestable(-2.8782, smallEpsilon))
      ),
      test(
        "positive zeros",
        Float.mul(positiveZero, positiveZero),
        M.equals(FloatTestable(0.0, smallEpsilon))
      ),
      test(
        "negative zeros",
        Float.mul(negativeZero, negativeZero),
        M.equals(FloatTestable(0.0, smallEpsilon))
      ),
      test(
        "positive and negative zero",
        Float.mul(positiveZero, negativeZero),
        M.equals(FloatTestable(0.0, smallEpsilon))
      ),
      test(
        "negative and positive zero",
        Float.mul(negativeZero, positiveZero),
        M.equals(FloatTestable(0.0, smallEpsilon))
      ),
      test(
        "positive number and positive infinity",
        Float.mul(1.23, positiveInfinity),
        M.equals(FloatTestable(positiveInfinity, noEpsilon))
      ),
      test(
        "negative number and positive infinity",
        Float.mul(-1.23, positiveInfinity),
        M.equals(FloatTestable(negativeInfinity, noEpsilon))
      ),
      test(
        "zero and positive infinity",
        Float.mul(0.0, positiveInfinity),
        NaNMatcher()
      ),
      test(
        "positive infinity and positive number",
        Float.mul(positiveInfinity, 1.23),
        M.equals(FloatTestable(positiveInfinity, noEpsilon))
      ),
      test(
        "positive infinity and negative number",
        Float.mul(positiveInfinity, -1.23),
        M.equals(FloatTestable(negativeInfinity, noEpsilon))
      ),
      test(
        "positive infinity and zero",
        Float.mul(positiveInfinity, 0.0),
        NaNMatcher()
      ),
      test(
        "positive number and negative infinity",
        Float.mul(1.23, negativeInfinity),
        M.equals(FloatTestable(negativeInfinity, noEpsilon))
      ),
      test(
        "negative number and negative infinity",
        Float.mul(-1.23, negativeInfinity),
        M.equals(FloatTestable(positiveInfinity, noEpsilon))
      ),
      test(
        "zero and negative infinity",
        Float.mul(0.0, negativeInfinity),
        NaNMatcher()
      ),
      test(
        "negative infinity and positive number",
        Float.mul(negativeInfinity, 1.23),
        M.equals(FloatTestable(negativeInfinity, noEpsilon))
      ),
      test(
        "negative infinity and negative number",
        Float.mul(negativeInfinity, -1.23),
        M.equals(FloatTestable(positiveInfinity, noEpsilon))
      ),
      test(
        "negative infinity and zero",
        Float.mul(negativeInfinity, 0.0),
        NaNMatcher()
      ),
      test(
        "double positive infinity",
        Float.mul(positiveInfinity, positiveInfinity),
        M.equals(FloatTestable(positiveInfinity, noEpsilon))
      ),
      test(
        "positive and negative infinity",
        Float.mul(positiveInfinity, negativeInfinity),
        M.equals(FloatTestable(negativeInfinity, noEpsilon))
      ),
      test(
        "double negative infinity",
        Float.mul(negativeInfinity, negativeInfinity),
        M.equals(FloatTestable(positiveInfinity, noEpsilon))
      ),
      test(
        "negative and positive infinity",
        Float.mul(negativeInfinity, positiveInfinity),
        M.equals(FloatTestable(negativeInfinity, noEpsilon))
      ),
      test(
        "two positive NaNs",
        Float.mul(positiveNaN, positiveNaN),
        NaNMatcher()
      ),
      test(
        "two negative NaNs",
        Float.mul(negativeNaN, negativeNaN),
        NaNMatcher()
      ),
      test(
        "NaNs with mixed signs",
        Float.mul(positiveNaN, negativeNaN),
        NaNMatcher()
      ),
      test(
        "number and NaN",
        Float.mul(1.23, positiveNaN),
        NaNMatcher()
      ),
      test(
        "zero and NaN",
        Float.mul(0.0, positiveNaN),
        NaNMatcher()
      ),
      test(
        "NaN and number",
        Float.mul(positiveNaN, -1.23),
        NaNMatcher()
      ),
      test(
        "NaN and zero",
        Float.mul(positiveNaN, 0.0),
        NaNMatcher()
      ),
      test(
        "NaN and NaN",
        Float.mul(positiveNaN, positiveNaN),
        NaNMatcher()
      ),
      test(
        "NaN and positive infinity",
        Float.mul(positiveNaN, positiveInfinity),
        NaNMatcher()
      ),
      test(
        "NaN and negative infinity",
        Float.mul(positiveNaN, negativeInfinity),
        NaNMatcher()
      ),
      test(
        "positive infinity and NaN",
        Float.mul(positiveInfinity, positiveNaN),
        NaNMatcher()
      ),
      test(
        "negative infinity and NaN",
        Float.mul(negativeInfinity, positiveNaN),
        NaNMatcher()
      )
    ]
  )
);

/* --------------------------------------- */

run(
  suite(
    "div",
    [
      test(
        "positive",
        Float.div(1.23, 2.34),
        M.equals(FloatTestable(0.525641025641026, smallEpsilon))
      ),
      test(
        "negative",
        Float.div(-1.23, -2.34),
        M.equals(FloatTestable(0.525641025641026, smallEpsilon))
      ),
      test(
        "mixed signs",
        Float.div(-1.23, 2.34),
        M.equals(FloatTestable(-0.525641025641026, smallEpsilon))
      ),
      test(
        "positive zeros",
        Float.div(positiveZero, positiveZero),
        NaNMatcher()
      ),
      test(
        "negative zeros",
        Float.div(negativeZero, negativeZero),
        NaNMatcher()
      ),
      test(
        "positive and negative zero",
        Float.div(positiveZero, negativeZero),
        NaNMatcher()
      ),
      test(
        "negative and positive zero",
        Float.div(negativeZero, positiveZero),
        NaNMatcher()
      ),
      test(
        "positive number and positive infinity",
        Float.div(1.23, positiveInfinity),
        PositiveZeroMatcher()
      ),
      test(
        "negative number and positive infinity",
        Float.div(-1.23, positiveInfinity),
        NegativeZeroMatcher()
      ),
      test(
        "positive infinity and negative number",
        Float.div(positiveInfinity, -1.23),
        M.equals(FloatTestable(negativeInfinity, noEpsilon))
      ),
      test(
        "positive infinity and zero",
        Float.div(positiveInfinity, 0.0),
        M.equals(FloatTestable(positiveInfinity, noEpsilon))
      ),
      test(
        "positive infinity and positive number",
        Float.div(positiveInfinity, 1.23),
        M.equals(FloatTestable(positiveInfinity, noEpsilon))
      ),
      test(
        "positive number and negative infinity",
        Float.div(1.23, negativeInfinity),
        NegativeZeroMatcher()
      ),
      test(
        "negative number and negative infinity",
        Float.div(-1.23, negativeInfinity),
        PositiveZeroMatcher()
      ),
      test(
        "negative infinity and positive number",
        Float.div(negativeInfinity, 1.23),
        M.equals(FloatTestable(negativeInfinity, noEpsilon))
      ),
      test(
        "negative infinity and negative number",
        Float.div(negativeInfinity, -1.23),
        M.equals(FloatTestable(positiveInfinity, noEpsilon))
      ),
      test(
        "negative infinity and zero",
        Float.div(negativeInfinity, 0.0),
        M.equals(FloatTestable(negativeInfinity, noEpsilon))
      ),
      test(
        "double positive infinity",
        Float.div(positiveInfinity, positiveInfinity),
        NaNMatcher()
      ),
      test(
        "positive and negative infinity",
        Float.div(positiveInfinity, negativeInfinity),
        NaNMatcher()
      ),
      test(
        "double negative infinity",
        Float.div(negativeInfinity, negativeInfinity),
        NaNMatcher()
      ),
      test(
        "negative and positive infinity",
        Float.div(negativeInfinity, positiveInfinity),
        NaNMatcher()
      ),
      test(
        "two positive NaNs",
        Float.div(positiveNaN, positiveNaN),
        NaNMatcher()
      ),
      test(
        "two negative NaNs",
        Float.div(negativeNaN, negativeNaN),
        NaNMatcher()
      ),
      test(
        "NaNs with mixed signs",
        Float.div(positiveNaN, negativeNaN),
        NaNMatcher()
      ),
      test(
        "number and NaN",
        Float.div(1.23, positiveNaN),
        NaNMatcher()
      ),
      test(
        "NaN and number",
        Float.div(positiveNaN, -1.23),
        NaNMatcher()
      ),
      test(
        "NaN and NaN",
        Float.div(positiveNaN, positiveNaN),
        NaNMatcher()
      ),
      test(
        "NaN and positive infinity",
        Float.div(positiveNaN, positiveInfinity),
        NaNMatcher()
      ),
      test(
        "NaN and negative infinity",
        Float.div(positiveNaN, negativeInfinity),
        NaNMatcher()
      ),
      test(
        "positive infinity and NaN",
        Float.div(positiveInfinity, positiveNaN),
        NaNMatcher()
      ),
      test(
        "negative infinity and NaN",
        Float.div(negativeInfinity, positiveNaN),
        NaNMatcher()
      )
    ]
  )
);

/* --------------------------------------- */

run(
  suite(
    "rem",
    [
      test(
        "positive quotient, positive divisor",
        Float.rem(7.2, 2.3),
        M.equals(FloatTestable(0.3, smallEpsilon))
      ),
      test(
        "positive quotient, negative divisor",
        Float.rem(7.2, -2.3),
        M.equals(FloatTestable(0.3, smallEpsilon))
      ),
      test(
        "negative quotient, positive divisor",
        Float.rem(-8.2, 3.12),
        M.equals(FloatTestable(-1.96, smallEpsilon))
      ),
      test(
        "negative quotient, negative divisor",
        Float.rem(-8.2, -3.12),
        M.equals(FloatTestable(-1.96, smallEpsilon))
      ),
      test(
        "positive zeros",
        Float.rem(positiveZero, positiveZero),
        NaNMatcher()
      ),
      test(
        "negative zeros",
        Float.rem(negativeZero, negativeZero),
        NaNMatcher()
      ),
      test(
        "positive and negative zero",
        Float.rem(positiveZero, negativeZero),
        NaNMatcher()
      ),
      test(
        "negative and positive zero",
        Float.rem(negativeZero, positiveZero),
        NaNMatcher()
      ),
      test(
        "positive number and positive infinity",
        Float.rem(1.23, positiveInfinity),
        M.equals(FloatTestable(1.23, noEpsilon))
      ),
      test(
        "negative number and positive infinity",
        Float.rem(-1.23, positiveInfinity),
        M.equals(FloatTestable(-1.23, noEpsilon))
      ),
      test(
        "zero and positive infinity",
        Float.rem(0.0, positiveInfinity),
        M.equals(FloatTestable(0.0, noEpsilon))
      ),
      test(
        "positive infinity and positive number",
        Float.rem(positiveInfinity, 1.23),
        NaNMatcher()
      ),
      test(
        "positive infinity and negative number",
        Float.rem(positiveInfinity, -1.23),
        NaNMatcher()
      ),
      test(
        "positive infinity and zero",
        Float.rem(positiveInfinity, 0.0),
        NaNMatcher()
      ),
      test(
        "positive number and negative infinity",
        Float.rem(1.23, negativeInfinity),
        M.equals(FloatTestable(1.23, noEpsilon))
      ),
      test(
        "negative number and negative infinity",
        Float.rem(-1.23, negativeInfinity),
        M.equals(FloatTestable(-1.23, noEpsilon))
      ),
      test(
        "zero and negative infinity",
        Float.rem(0.0, negativeInfinity),
        M.equals(FloatTestable(0.0, noEpsilon))
      ),
      test(
        "negative infinity and positive number",
        Float.rem(negativeInfinity, 1.23),
        NaNMatcher()
      ),
      test(
        "negative infinity and negative number",
        Float.rem(negativeInfinity, -1.23),
        NaNMatcher()
      ),
      test(
        "negative infinity and zero",
        Float.rem(negativeInfinity, 0.0),
        NaNMatcher()
      ),
      test(
        "double positive infinity",
        Float.rem(positiveInfinity, positiveInfinity),
        NaNMatcher()
      ),
      test(
        "positive and negative infinity",
        Float.rem(positiveInfinity, negativeInfinity),
        NaNMatcher()
      ),
      test(
        "double negative infinity",
        Float.rem(negativeInfinity, negativeInfinity),
        NaNMatcher()
      ),
      test(
        "negative and positive infinity",
        Float.rem(negativeInfinity, positiveInfinity),
        NaNMatcher()
      ),
      test(
        "two positive NaNs",
        Float.rem(positiveNaN, positiveNaN),
        NaNMatcher()
      ),
      test(
        "two negative NaNs",
        Float.rem(negativeNaN, negativeNaN),
        NaNMatcher()
      ),
      test(
        "NaNs with mixed signs",
        Float.rem(positiveNaN, negativeNaN),
        NaNMatcher()
      ),
      test(
        "number and NaN",
        Float.rem(1.23, positiveNaN),
        NaNMatcher()
      ),
      test(
        "NaN and number",
        Float.rem(positiveNaN, -1.23),
        NaNMatcher()
      ),
      test(
        "NaN and NaN",
        Float.rem(positiveNaN, positiveNaN),
        NaNMatcher()
      ),
      test(
        "NaN and positive infinity",
        Float.rem(positiveNaN, positiveInfinity),
        NaNMatcher()
      ),
      test(
        "NaN and negative infinity",
        Float.rem(positiveNaN, negativeInfinity),
        NaNMatcher()
      ),
      test(
        "positive infinity and NaN",
        Float.rem(positiveInfinity, positiveNaN),
        NaNMatcher()
      ),
      test(
        "negative infinity and NaN",
        Float.rem(negativeInfinity, positiveNaN),
        NaNMatcher()
      )
    ]
  )
);

/* --------------------------------------- */

run(
  suite(
    "pow",
    [
      test(
        "positive base, positive integral exponent",
        Float.pow(7.2, 3.0),
        M.equals(FloatTestable(373.248, smallEpsilon))
      ),
      test(
        "positive base, positive non-integral exponent",
        Float.pow(7.2, 3.2),
        M.equals(FloatTestable(553.941609551155657, smallEpsilon))
      ),
      test(
        "positive base, zero exponent",
        Float.pow(7.2, 0.0),
        M.equals(FloatTestable(1.0, noEpsilon))
      ),
      test(
        "positive base, negative integral exponent",
        Float.pow(7.2, -3.0),
        M.equals(FloatTestable(0.002679183813443, smallEpsilon))
      ),
      test(
        "positive base, negative non-integral exponent",
        Float.pow(7.2, -3.2),
        M.equals(FloatTestable(0.001805244420635, smallEpsilon))
      ),
      test(
        "negative base, positive integral exponent",
        Float.pow(-7.2, 3.0),
        M.equals(FloatTestable(-373.248, smallEpsilon))
      ),
      test(
        "negative base, positive non-integral exponent",
        Float.pow(-7.2, 3.2),
        NaNMatcher()
      ),
      test(
        "negative base, zero exponent",
        Float.pow(-7.2, 0.0),
        M.equals(FloatTestable(1.0, noEpsilon))
      ),
      test(
        "negative base, negative integral exponent",
        Float.pow(-7.2, -3.0),
        M.equals(FloatTestable(-0.002679183813443, smallEpsilon))
      ),
      test(
        "negative base, negative non-integral exponent",
        Float.pow(-7.2, -3.2),
        NaNMatcher()
      ),
      test(
        "positive zeros",
        Float.pow(positiveZero, positiveZero),
        M.equals(FloatTestable(1.0, noEpsilon))
      ),
      test(
        "negative zeros",
        Float.pow(negativeZero, negativeZero),
        M.equals(FloatTestable(1.0, noEpsilon))
      ),
      test(
        "positive and negative zero",
        Float.pow(positiveZero, negativeZero),
        M.equals(FloatTestable(1.0, noEpsilon))
      ),
      test(
        "negative and positive zero",
        Float.pow(negativeZero, positiveZero),
        M.equals(FloatTestable(1.0, noEpsilon))
      ),
      test(
        "positive number and positive infinity",
        Float.pow(1.23, positiveInfinity),
        M.equals(FloatTestable(positiveInfinity, noEpsilon))
      ),
      test(
        "zero and positive infinity",
        Float.pow(0.0, positiveInfinity),
        M.equals(FloatTestable(0.0, noEpsilon))
      ),
      test(
        "negative number and positive infinity",
        Float.pow(-1.23, positiveInfinity),
        M.equals(FloatTestable(positiveInfinity, noEpsilon))
      ),
      test(
        "positive infinity and positive number",
        Float.pow(positiveInfinity, 1.23),
        M.equals(FloatTestable(positiveInfinity, noEpsilon))
      ),
      test(
        "positive infinity and negative number",
        Float.pow(positiveInfinity, -0.1),
        M.equals(FloatTestable(0.0, noEpsilon))
      ),
      test(
        "positive infinity and zero",
        Float.pow(positiveInfinity, 0.0),
        M.equals(FloatTestable(1.0, noEpsilon))
      ),
      test(
        "positive number and negative infinity",
        Float.pow(1.23, negativeInfinity),
        M.equals(FloatTestable(0.0, noEpsilon))
      ),
      test(
        "negative number and negative infinity",
        Float.pow(-1.23, negativeInfinity),
        M.equals(FloatTestable(0.0, noEpsilon))
      ),
      test(
        "zero and negative infinity",
        Float.pow(0.0, negativeInfinity),
        M.equals(FloatTestable(positiveInfinity, noEpsilon))
      ),
      test(
        "negative infinity and positive odd positive number",
        Float.pow(negativeInfinity, 3.0),
        M.equals(FloatTestable(negativeInfinity, noEpsilon))
      ),
      test(
        "negative infinity and positive odd negative number",
        Float.pow(negativeInfinity, -3.0),
        M.equals(FloatTestable(0.0, noEpsilon))
      ),
      test(
        "negative infinity and positive even positive number",
        Float.pow(negativeInfinity, 4.0),
        M.equals(FloatTestable(positiveInfinity, noEpsilon))
      ),
      test(
        "negative infinity and positive even negative number",
        Float.pow(negativeInfinity, -4.0),
        M.equals(FloatTestable(0.0, noEpsilon))
      ),
      test(
        "negative infinity and zero",
        Float.pow(negativeInfinity, 0.0),
        M.equals(FloatTestable(1.0, noEpsilon))
      ),
      test(
        "negative infinity and non-integral positive number",
        Float.pow(negativeInfinity, 1.23),
        M.equals(FloatTestable(positiveInfinity, noEpsilon))
      ),
      test(
        "negative infinity and non-integral negative number",
        Float.pow(negativeInfinity, -1.23),
        M.equals(FloatTestable(0.0, noEpsilon))
      ),
      test(
        "double positive infinity",
        Float.pow(positiveInfinity, positiveInfinity),
        M.equals(FloatTestable(positiveInfinity, noEpsilon))
      ),
      test(
        "positive and negative infinity",
        Float.pow(positiveInfinity, negativeInfinity),
        M.equals(FloatTestable(0.0, noEpsilon))
      ),
      test(
        "double negative infinity",
        Float.pow(negativeInfinity, negativeInfinity),
        M.equals(FloatTestable(0.0, noEpsilon))
      ),
      test(
        "negative and positive infinity",
        Float.pow(negativeInfinity, positiveInfinity),
        M.equals(FloatTestable(positiveInfinity, noEpsilon))
      ),
      test(
        "two positive NaNs",
        Float.pow(positiveNaN, positiveNaN),
        NaNMatcher()
      ),
      test(
        "two negative NaNs",
        Float.pow(negativeNaN, negativeNaN),
        NaNMatcher()
      ),
      test(
        "NaNs with mixed signs",
        Float.pow(positiveNaN, negativeNaN),
        NaNMatcher()
      ),
      test(
        "number and NaN",
        Float.pow(1.23, positiveNaN),
        NaNMatcher()
      ),
      test(
        "NaN and number",
        Float.pow(positiveNaN, 2.0),
        NaNMatcher()
      ),
      test(
        "NaN and zero",
        Float.pow(positiveNaN, 0.0),
        M.equals(FloatTestable(1.0, noEpsilon))
      ),
      test(
        "NaN and positive infinity",
        Float.pow(positiveNaN, positiveInfinity),
        NaNMatcher()
      ),
      test(
        "NaN and negative Infinity",
        Float.pow(positiveNaN, negativeInfinity),
        NaNMatcher()
      ),
      test(
        "NaN and NaN",
        Float.pow(positiveNaN, positiveNaN),
        NaNMatcher()
      )
    ]
  )
)<|MERGE_RESOLUTION|>--- conflicted
+++ resolved
@@ -86,13 +86,8 @@
 let smallEpsilon = 1e-6;
 
 class NaNMatcher() : M.Matcher<Float> {
-<<<<<<< HEAD
-  public func describeMismatch(number : Float, description : M.Description) {
+  public func describeMismatch(number : Float, _description : M.Description) {
     Debug.print(debug_show (number) # " should be 'NaN' or '-NaN'")
-=======
-  public func describeMismatch(number : Float, _description : M.Description) {
-    Debug.print(debug_show (number) # " should be 'nan' or '-nan'")
->>>>>>> 41ded18e
   };
 
   public func matches(number : Float) : Bool {
@@ -101,13 +96,8 @@
 };
 
 class PositiveNaNMatcher() : M.Matcher<Float> {
-<<<<<<< HEAD
-  public func describeMismatch(number : Float, description : M.Description) {
+  public func describeMismatch(number : Float, _description : M.Description) {
     Debug.print(debug_show (number) # " should be 'NaN' (positive)")
-=======
-  public func describeMismatch(number : Float, _description : M.Description) {
-    Debug.print(debug_show (number) # " should be 'nan' (positive)")
->>>>>>> 41ded18e
   };
 
   public func matches(number : Float) : Bool {
@@ -116,13 +106,8 @@
 };
 
 class NegativeNaNMatcher() : M.Matcher<Float> {
-<<<<<<< HEAD
-  public func describeMismatch(number : Float, description : M.Description) {
+  public func describeMismatch(number : Float, _description : M.Description) {
     Debug.print(debug_show (number) # " should be '-NaN' (negative)")
-=======
-  public func describeMismatch(number : Float, _description : M.Description) {
-    Debug.print(debug_show (number) # " should be '-nan' (negative)")
->>>>>>> 41ded18e
   };
 
   public func matches(number : Float) : Bool {
