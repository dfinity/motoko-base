--- conflicted
+++ resolved
@@ -1,15 +1,6 @@
 import Option "mo:base/Option";
 import Debug "mo:base/Debug";
 
-<<<<<<< HEAD
-Prelude.printLn("Option");
-
-{
-  Prelude.printLn("  apply");
-
-  {
-    Prelude.printLn("    null function, null value");
-=======
 Debug.print("Option");
 
 {
@@ -17,7 +8,6 @@
 
   {
     Debug.print("    null function, null value");
->>>>>>> 2c180e1f
 
     let actual = Option.apply<Int, Bool>(null, null);
     let expected : ?Bool = null;
@@ -33,11 +23,7 @@
   };
 
   {
-<<<<<<< HEAD
-    Prelude.printLn("    null function, non-null value");
-=======
     Debug.print("    null function, non-null value");
->>>>>>> 2c180e1f
 
      let actual = Option.apply<Int, Bool>(?0, null);
     let expected : ?Bool = null;
@@ -53,11 +39,7 @@
   };
 
   {
-<<<<<<< HEAD
-    Prelude.printLn("    non-null function, null value");
-=======
     Debug.print("    non-null function, null value");
->>>>>>> 2c180e1f
 
      let isEven = func (x : Int) : Bool {
       x % 2 == 0;
@@ -77,11 +59,7 @@
   };
 
   {
-<<<<<<< HEAD
-    Prelude.printLn("    non-null function, non-null value");
-=======
     Debug.print("    non-null function, non-null value");
->>>>>>> 2c180e1f
 
    let isEven = func (x : Int) : Bool {
       x % 2 == 0;
@@ -103,17 +81,10 @@
  };
 
 {
-<<<<<<< HEAD
-  Prelude.printLn("  bind");
-
-  {
-    Prelude.printLn("    null value to null value");
-=======
   Debug.print("  bind");
 
   {
     Debug.print("    null value to null value");
->>>>>>> 2c180e1f
 
     let safeInt = func (x : Int) : ?Int {
       if (x > 9007199254740991) {
@@ -137,11 +108,7 @@
   };
 
   {
-<<<<<<< HEAD
-    Prelude.printLn("    non-null value to null value");
-=======
     Debug.print("    non-null value to null value");
->>>>>>> 2c180e1f
 
     let safeInt = func (x : Int) : ?Int {
       if (x > 9007199254740991) {
@@ -165,11 +132,7 @@
   };
 
   {
-<<<<<<< HEAD
-    Prelude.printLn("    non-null value to non-null value");
-=======
     Debug.print("    non-null value to non-null value");
->>>>>>> 2c180e1f
 
     let safeInt = func (x : Int) : ?Int {
       if (x > 9007199254740991) {
@@ -195,17 +158,10 @@
 };
 
 {
-<<<<<<< HEAD
-  Prelude.printLn("  flatten");
-
-  {
-    Prelude.printLn("    null value");
-=======
   Debug.print("  flatten");
 
   {
     Debug.print("    null value");
->>>>>>> 2c180e1f
 
     let actual = Option.flatten<Int>(?null);
     let expected : ?Int = null;
@@ -221,11 +177,7 @@
   };
 
   {
-<<<<<<< HEAD
-    Prelude.printLn("    non-null value");
-=======
     Debug.print("    non-null value");
->>>>>>> 2c180e1f
     let actual = Option.flatten<Int>(??0);
     let expected = ?0;
 
@@ -242,17 +194,10 @@
 };
 
 {
-<<<<<<< HEAD
-  Prelude.printLn("  transform");
-
-  {
-    Prelude.printLn("    null value");
-=======
   Debug.print("  transform");
 
   {
     Debug.print("    null value");
->>>>>>> 2c180e1f
 
     let isEven = func (x : Int) : Bool {
       x % 2 == 0;
@@ -272,11 +217,7 @@
   };
 
   {
-<<<<<<< HEAD
-    Prelude.printLn("    non-null value");
-=======
     Debug.print("    non-null value");
->>>>>>> 2c180e1f
 
     let isEven = func (x : Int) : Bool {
       x % 2 == 0;
@@ -298,11 +239,7 @@
 };
 
 {
-<<<<<<< HEAD
-  Prelude.printLn("  make");
-=======
   Debug.print("  make");
->>>>>>> 2c180e1f
 
   let actual = Option.make<Int>(0);
   let expected = ?0;
