import Debug "mo:base/Debug";
import Nat "mo:base/Nat";

<<<<<<< HEAD
Prelude.printLn("Nat");

{
  Prelude.printLn("  add");
=======
Debug.print("Nat");

{
  Debug.print("  add");
>>>>>>> 2c180e1f

  assert(Nat.add(1, Nat.add(2, 3)) == Nat.add(1, Nat.add(2, 3)));
  assert(Nat.add(0, 1) == 1);
  assert(1 == Nat.add(1, 0));
  assert(Nat.add(0, 1) == Nat.add(1, 0));
  assert(Nat.add(1, 2) == Nat.add(2, 1));
};

{
<<<<<<< HEAD
  Prelude.printLn("  toText");
=======
  Debug.print("  toText");
>>>>>>> 2c180e1f

  assert(Nat.toText(0) == "0");
  assert(Nat.toText(1234) == "1234");
};<|MERGE_RESOLUTION|>--- conflicted
+++ resolved
@@ -1,17 +1,10 @@
 import Debug "mo:base/Debug";
 import Nat "mo:base/Nat";
 
-<<<<<<< HEAD
-Prelude.printLn("Nat");
-
-{
-  Prelude.printLn("  add");
-=======
 Debug.print("Nat");
 
 {
   Debug.print("  add");
->>>>>>> 2c180e1f
 
   assert(Nat.add(1, Nat.add(2, 3)) == Nat.add(1, Nat.add(2, 3)));
   assert(Nat.add(0, 1) == 1);
@@ -21,11 +14,7 @@
 };
 
 {
-<<<<<<< HEAD
-  Prelude.printLn("  toText");
-=======
   Debug.print("  toText");
->>>>>>> 2c180e1f
 
   assert(Nat.toText(0) == "0");
   assert(Nat.toText(1234) == "1234");
