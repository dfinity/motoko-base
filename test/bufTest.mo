--- conflicted
+++ resolved
@@ -97,7 +97,6 @@
   assert (c.toVarArray().size() == 2);
 };
 
-<<<<<<< HEAD
 // regression test: initially-empty buffer grows to add elements in an array
 do {
   let buf = B.Buffer<Nat>(0);
@@ -113,16 +112,6 @@
 
 };
 
-
-// regression test: buffer instantiated from an array
-do {
-  let arr = [1,2,3,4];
-  let buf = B.fromArray<Nat>(arr);
-
-  assert (buf.size() == arr.size());
-  assert (buf.toArray() == arr);
-};
-=======
 let {run;test;suite} = Suite;
 run(suite("array",
 [
@@ -137,4 +126,3 @@
     M.equals(T.array<Nat>(T.natTestable, [0, 1, 2, 3]))
   )
 ]));
->>>>>>> 7ca5b2c8
