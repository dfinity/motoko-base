--- conflicted
+++ resolved
@@ -2,17 +2,10 @@
 import None "mo:base/None";
 import Debug "mo:base/Debug";
 
-<<<<<<< HEAD
-Prelude.printLn("None");
-
-{
-  Prelude.printLn("  impossible");
-=======
 Debug.print("None");
 
 {
   Debug.print("  impossible");
->>>>>>> 2c180e1f
 
   func showNone(x : None) : Text {
     None.impossible<Text>(x);
