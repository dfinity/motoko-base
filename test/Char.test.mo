<<<<<<< HEAD
import Char "mo:base/Char";
=======
import Debug "../src/Debug";
import Char "../src/Char";
>>>>>>> 8a384da5
import Prim "mo:⛔";

/*
//
// Char.toUpper
//

assert(Char.toUpper('ö') == 'Ö');
assert(Char.toUpper('σ') == 'Σ');
assert(Char.toUpper('💩') == '💩');

//
// Char.toLower
//

assert(Char.toLower('Ö') == 'ö');
assert(Char.toLower('Σ') == 'σ');
assert(Char.toLower('💩') == '💩');
*/

//
// Char.isWhitespace
//

assert (Char.isWhitespace(' '));

assert (not Char.isWhitespace('x'));

// 12288 (U+3000) = ideographic space
assert (Char.isWhitespace(Prim.nat32ToChar(12288)));

assert (Char.isWhitespace('\t'));

// Vertical tab ('\v')
assert (Char.isWhitespace(Prim.nat32ToChar(0x0B)));

// Form feed ('\f')
assert (Char.isWhitespace(Prim.nat32ToChar(0x0C)));

assert (Char.isWhitespace('\r'));

//
// Char.isLowercase
//

assert (Char.isLowercase('x'));
assert (not Char.isLowercase('X'));

//
// Char.isUppercase
//

assert (Char.isUppercase('X'));
assert (not Char.isUppercase('x'));

//
// Char.isAlphabetic
//

assert (Char.isAlphabetic('a'));
assert (Char.isAlphabetic('京'));
assert (not Char.isAlphabetic('㋡'))<|MERGE_RESOLUTION|>--- conflicted
+++ resolved
@@ -1,9 +1,4 @@
-<<<<<<< HEAD
-import Char "mo:base/Char";
-=======
-import Debug "../src/Debug";
 import Char "../src/Char";
->>>>>>> 8a384da5
 import Prim "mo:⛔";
 
 /*
