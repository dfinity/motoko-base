import Debug "mo:base/Debug";
import Text "mo:base/Text";

<<<<<<< HEAD
Prelude.printLn("Text");

{
  Prelude.printLn("  append");
=======
Debug.print("Text");

{
  Debug.print("  append");
>>>>>>> 2c180e1f

  let actual = Text.append("x", "y");
  let expected = "xy";

  assert(actual == expected);
};<|MERGE_RESOLUTION|>--- conflicted
+++ resolved
@@ -1,17 +1,10 @@
 import Debug "mo:base/Debug";
 import Text "mo:base/Text";
 
-<<<<<<< HEAD
-Prelude.printLn("Text");
-
-{
-  Prelude.printLn("  append");
-=======
 Debug.print("Text");
 
 {
   Debug.print("  append");
->>>>>>> 2c180e1f
 
   let actual = Text.append("x", "y");
   let expected = "xy";
