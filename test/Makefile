--- conflicted
+++ resolved
@@ -2,11 +2,7 @@
 
 STDLIB ?= ../src
 MOC ?= moc
-<<<<<<< HEAD
-WASMTIME_OPTIONS = --disable-cache --enable-cranelift-nan-canonicalization --wasm-features memory64,multi-memory,bulk-memory
-=======
-WASMTIME_OPTIONS = -C cache=n -W nan-canonicalization=y -W multi-memory -W bulk-memory
->>>>>>> 41ded18e
+WASMTIME_OPTIONS = -C cache=n -W nan-canonicalization=y -W memory64 -W multi-memory -W bulk-memory
 
 OUTDIR=_out
 
