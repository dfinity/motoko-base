<<<<<<< HEAD
## Next release

* Breaking change (minor): `Float.format(#hex)` is no longer supported. 
  This is because newer versions of Motoko (such as with enhanced orthogonal persistence)
  rely on the Rust-native formatter that does not offer this functionality.
  It is expected that this formatter is very rarely used in practice.

* Formatter change (minor): The text formatting of `NaN`, positive or negative, 
  will be `NaN` in newer Motoko versions, while it was `nan` or `-nan` in older versions.
=======
## 0.13.3

* Add modules `OrderedMap` and `OrderedSet` to replace `RBTree` (thanks to Serokell) (#662).

## 0.13.2

(nothing)

## 0.13.1

(nothing)

## 0.13.0

(nothing)
>>>>>>> cf840985

## 0.12.1

* Add `Iter.concat` function (thanks to AndyGura) (#650).

## 0.12.0

(nothing)

## 0.11.3

(nothing)

## 0.11.2

* Uppercase `Result` variants (#626).

* Un-deprecated `Array.append` (#630).

## 0.11.1

(nothing)

## 0.11.0

* Added `Option.equal` function (thanks to ByronBecker) (#615).

* Invoking `setTimer`, `ExperimentalCycles.add`, etc. now requires `system` capability (#622).

* Added `bitshiftLeft`/`bitshiftRight` to `Nat` (#613).
  This was added as part of #622 by mistake.

## 0.10.4

(nothing)

## 0.10.3

* Added `ExperimentalInternetComputer.performanceCounter` function to get the raw performance counters (#600).

* Added `Array.take` function to get some prefix of an array (#587).

* Deprecated `TrieSet.mem` in favor of `TrieSet.contains` (#576).

* bugfix: `Array.chain(as, f)` was incorrectly trapping when `f(a)` was an empty array (#599).<|MERGE_RESOLUTION|>--- conflicted
+++ resolved
@@ -1,5 +1,4 @@
-<<<<<<< HEAD
-## Next release
+## 0.13.4
 
 * Breaking change (minor): `Float.format(#hex)` is no longer supported. 
   This is because newer versions of Motoko (such as with enhanced orthogonal persistence)
@@ -8,7 +7,7 @@
 
 * Formatter change (minor): The text formatting of `NaN`, positive or negative, 
   will be `NaN` in newer Motoko versions, while it was `nan` or `-nan` in older versions.
-=======
+
 ## 0.13.3
 
 * Add modules `OrderedMap` and `OrderedSet` to replace `RBTree` (thanks to Serokell) (#662).
@@ -24,7 +23,6 @@
 ## 0.13.0
 
 (nothing)
->>>>>>> cf840985
 
 ## 0.12.1
 
