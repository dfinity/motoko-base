/// Functional key-value hash maps.
///
/// Functional maps (and sets) whose representation is "canonical", and
/// independent of operation history (unlike other popular search trees).
///
/// The representation we use here comes from Section 6 of ["Incremental computation via function caching", Pugh & Teitelbaum](https://dl.acm.org/citation.cfm?id=75305).
///
/// ## <a name="overview"></a>User's overview
///
/// This module provides an applicative (functional) hash map.
/// Notably, each `put` produces a **new trie _and value being replaced, if any_**.
///
/// Those looking for a more familiar (imperative,
/// object-oriented) hash map should consider `TrieMap` or `HashMap` instead.
///
/// The basic `Trie` operations consist of:
/// - `put` - put a key-value into the trie, producing a new version.
/// - `get` - get a key's value from the trie, or `null` if none.
/// - `remove` - remove a key's value from the trie
/// - `iter` - visit every key-value in the trie.
///
/// The `put`, `get` and `remove` operations work over `Key` records,
/// which group the hash of the key with its non-hash key value.
///
/// Example:
/// ```motoko
/// import Trie "mo:base/Trie";
/// import Text "mo:base/Text";
///
/// // we do this to have shorter type names and thus
/// // better readibility
/// type Trie<K, V> = Trie.Trie<K, V>;
/// type Key<K> = Trie.Key<K>;
///
/// // we have to provide `put`, `get` and `remove` with 
/// // a record of type `Key<K> = { hash : Hash.Hash; key : K }`;
/// // thus we define the following function that takes a value of type K 
/// // (in this case `Text`) and returns a `Key<K>` record.
/// func key(t: Text) : Key<Text> { { hash = Text.hash t; key = t } };
///
/// // we start off by creating an empty Trie
/// let t0 : Trie<Text, Nat> = Trie.empty();
///
/// // `put` requires 4 arguments:
/// // - the trie we want to insert the value into
/// // - the key of the value we want to insert (note that we use the `key` function defined above)
/// // - a function that checks for equality of keys
/// // - the value we want to insert
/// // 
/// // when inserting a value, `put` returns a tuple of type (Trie<K, V>, ?V).
/// // to get the new trie that contains the value,  we use the `0` projection 
/// // and assign it to `t1` and `t2` respectively.
/// let t1 : Trie<Text, Nat> = Trie.put(t0, key "hello", Text.equal, 42).0;
/// let t2 : Trie<Text, Nat> = Trie.put(t1, key "world", Text.equal, 24).0;
///
/// // if for a given key there already was a value in the Trie, `put` returns
/// // that previous value as the second element of the tuple.
/// // in our case we have already inserted the value 42 for the key "hello", so
/// // `put` returns 42 as the second element of the tuple.
/// let (t3, n) : (Trie<Text, Nat>, ?Nat) = Trie.put(
///   t2,
///   key "hello",
///   Text.equal,
///   0,
/// );
/// assert (n == ?42);
///
/// // `get` requires 3 arguments:
/// // - the trie we want to get the value from
/// // - the key of the value we want to get (note that we use the `key` function defined above)
/// // - a function that checks for equality of keys
/// //
/// // if the given key is nonexistent in the Trie, `get` returns `null`.
/// var value = Trie.get(t3, key "hello", Text.equal); // Returns ?42
/// assert(value == ?0);
/// value := Trie.get(t3, key "universe", Text.equal); // Returns null
/// assert(value == null);
///
/// // `remove` requires 3 arguments:
/// // - the trie we want to remove the value from
/// // - the key of the value we want to remove (note that we use the `key` function defined above)
/// // - a function that checks for equality of keys
/// //
/// // in the case of keys of type Text, we can use `Text.equal`
/// // to check for equality of keys. `remove` returns a tuple of type (Trie<K, V>, ?V).
/// // where the second element of the tuple is the value that was removed, or `null` if
/// // there was no value for the given key.
/// let removedValue : ?Nat = Trie.remove(
///   t3,
///   key "hello",
///   Text.equal,
/// ).1;
/// assert (removedValue == ?0);
///
/// // to iterate over the Trie, we use the `iter` function that takes a Trie
/// // of Type Trie<K,V> and returns an Iterator of type Iter<(K,V)> 
/// var sum : Nat = 0;
/// for (kv in Trie.iter(t3)) {
///   sum += kv.1;
/// };
/// assert(sum == 24);
/// ```

// ## Implementation overview
//
// A (hash) trie is a binary tree container for key-value pairs that
// consists of leaf and branch nodes.
//
// Each internal **branch node**
// represents having distinguished its key-value pairs on a single bit of
// the keys.
// By following paths in the trie, we determine an increasingly smaller
// and smaller subset of the keys.
//
// Each **leaf node** consists of an association list of key-value pairs.
//
// Each non-empty trie node stores a size; we discuss that more below.
//
// ### Adaptive depth
//
// We say that a leaf is valid if it contains no more than `MAX_LEAF_SIZE`
// key-value pairs.  When a leaf node grows too large, the
// binary tree produces a new internal binary node, and splits the leaf into
// a pair of leaves using an additional bit of their keys' hash strings.
//
// For small mappings, the trie structure consists of a single
// leaf, which contains up to MAX_LEAF_SIZE key-value pairs.
//
// ### Cached sizes
//
// At each branch and leaf, we use a stored size to support a
// memory-efficient `toArray` function, which itself relies on
// per-element projection via `nth`; in turn, `nth` directly uses the
// O(1)-time function `size` for achieving an acceptable level of
// algorithmic efficiency.  Notably, leaves are generally lists of
// key-value pairs, and we do not store a size for each Cons cell in the
// list.
//

import Debug "mo:base/Debug";

import Prim "mo:⛔";
import P "Prelude";
import Option "Option";
import Hash "Hash";
import A "Array";

import List "List";
import AssocList "AssocList";
import I "Iter";

module {

  let MAX_LEAF_SIZE = 8; // to do -- further profiling and tuning

  /// Binary hash tries: either empty, a leaf node, or a branch node
  public type Trie<K, V> = {
    #empty;
    #leaf : Leaf<K, V>;
    #branch : Branch<K, V>
  };

  /// Leaf nodes of trie consist of key-value pairs as a list.
  public type Leaf<K, V> = {
    size : Nat;
    keyvals : AssocList<Key<K>, V>
  };

  /// Branch nodes of the trie discriminate on a bit position of the keys' hashes.
  /// we never store this bitpos; rather,
  /// we enforce a style where this position is always known from context.
  public type Branch<K, V> = {
    size : Nat;
    left : Trie<K, V>;
    right : Trie<K, V>
  };

  public type AssocList<K, V> = AssocList.AssocList<K, V>;

  /// A `Key` for the trie has an associated hash value
  /// - `hash` permits fast inequality checks, and permits collisions
  /// - `key` permits precise equality checks, but only used after equal hashes.
  public type Key<K> = {
    hash : Hash.Hash;
<<<<<<< HEAD
    key : K;
=======
    /// `key` permits precise equality checks, but only used after equal hashes.
    key : K
>>>>>>> 5c9145e7
  };

  type List<T> = List.List<T>;

  /// Equality function for two `Key<K>`s, in terms of equality of `K`'s.
  public func equalKey<K>(keq : (K, K) -> Bool) : ((Key<K>, Key<K>) -> Bool) {
    func(key1 : Key<K>, key2 : Key<K>) : Bool {
      Hash.equal(key1.hash, key2.hash) and keq(key1.key, key2.key)
    }
  };

  /// @deprecated `isValid` is an internal predicate and will be removed in future.
  public func isValid<K, V>(t : Trie<K, V>, _enforceNormal : Bool) : Bool {
    func rec(t : Trie<K, V>, bitpos : ?Hash.Hash, bits : Hash.Hash, mask : Hash.Hash) : Bool {
      switch t {
        case (#empty) {
          true
        };
        case (#leaf(l)) {
          let len = List.size(l.keyvals);
          len <= MAX_LEAF_SIZE and len == l.size and List.all(
            l.keyvals,
            func((k : Key<K>, v : V)) : Bool { ((k.hash & mask) == bits) }
          )
        };
        case (#branch(b)) {
          let bitpos1 = switch bitpos {
            case null { Prim.natToNat32(0) };
            case (?bp) { Prim.natToNat32(Prim.nat32ToNat(bp) + 1) }
          };
          let mask1 = mask | (Prim.natToNat32(1) << bitpos1);
          let bits1 = bits | (Prim.natToNat32(1) << bitpos1);
          let sum = size(b.left) + size(b.right);
          (b.size == sum) and rec(b.left, ?bitpos1, bits, mask1) and rec(b.right, ?bitpos1, bits1, mask1)
        }
      }
    };
    rec(t, null, 0, 0)
  };

  /// A 2D trie maps dimension-1 keys to another
  /// layer of tries, each keyed on the dimension-2 keys.
  public type Trie2D<K1, K2, V> = Trie<K1, Trie<K2, V>>;

  /// A 3D trie maps dimension-1 keys to another
  /// layer of 2D tries, each keyed on the dimension-2 and dimension-3 keys.
  public type Trie3D<K1, K2, K3, V> = Trie<K1, Trie2D<K2, K3, V>>;

  /// An empty trie. This is usually the starting point for building a trie.
  ///
  /// Example:
  /// ```motoko name=initialize
  /// import { print } "mo:base/Debug";
  /// import Trie "mo:base/Trie";
  /// import Text "mo:base/Text";
  ///
  /// // we do this to have shorter type names and thus
  /// // better readibility
  /// type Trie<K, V> = Trie.Trie<K, V>;
  /// type Key<K> = Trie.Key<K>;
  ///
  /// // we have to provide `put`, `get` and `remove` with 
  /// // a function of return type Key<K> = { hash : Hash.Hash; key : K }
  /// func key(t: Text) : Key<Text> { { hash = Text.hash t; key = t } };
  /// // we start off by creating an empty Trie
  /// var trie : Trie<Text, Nat> = Trie.empty();
  /// ```
  public func empty<K, V>() : Trie<K, V> { #empty };


  /// Get the size in O(1) time. 
  ///
  /// For a more detailed overview of how to use a Trie,
  /// see the [User's Overview](#overview).
  /// 
  /// Example:
  /// ```motoko include=initialize
  /// var size = Trie.size(trie); // Returns 0, as Trie is empty
  /// assert(size == 0);
  /// trie := Trie.put(trie, key "hello", Text.equal, 42).0;
  /// size := Trie.size(trie); // Returns 1, as we just added a new entry
  /// assert(size == 1);
  /// ```

  public func size<K, V>(t : Trie<K, V>) : Nat {
    switch t {
      case (#empty) { 0 };
      case (#leaf(l)) { l.size };
      case (#branch(b)) { b.size }
    }
  };

  /// Construct a branch node, computing the size stored there.
  public func branch<K, V>(l : Trie<K, V>, r : Trie<K, V>) : Trie<K, V> {
    let sum = size(l) + size(r);
    #branch {
      size = sum;
      left = l;
      right = r
    }
  };

  /// Construct a leaf node, computing the size stored there.
  ///
  /// This helper function automatically enforces the MAX_LEAF_SIZE
  /// by constructing branches as necessary; to do so, it also needs the bitpos
  /// of the leaf.
  public func leaf<K, V>(kvs : AssocList<Key<K>, V>, bitpos : Nat) : Trie<K, V> {
    fromList(null, kvs, bitpos)
  };

  module ListUtil {
    /* Deprecated: List.lenClamp */
    /// Return the list length unless the number of items in the list exceeds
    /// a maximum value. If the list length exceed the maximum, the function
    /// returns `null`.
    public func lenClamp<T>(l : List<T>, max : Nat) : ?Nat {
      func rec(l : List<T>, max : Nat, i : Nat) : ?Nat {
        switch l {
          case null { ?i };
          case (?(_, t)) {
            if (i >= max) { null } else { rec(t, max, i + 1) }
          }
        }
      };
      rec(l, max, 0)
    }
  };

  /// Transform a list into a trie, splitting input list into small (leaf) lists, if necessary.
  public func fromList<K, V>(kvc : ?Nat, kvs : AssocList<Key<K>, V>, bitpos : Nat) : Trie<K, V> {
    func rec(kvc : ?Nat, kvs : AssocList<Key<K>, V>, bitpos : Nat) : Trie<K, V> {
      switch kvc {
        case null {
          switch (ListUtil.lenClamp(kvs, MAX_LEAF_SIZE)) {
            case null {} /* fall through to branch case. */;
            case (?len) {
              return #leaf({ size = len; keyvals = kvs })
            }
          }
        };
        case (?c) {
          if (c == 0) {
            return #empty
          } else if (c <= MAX_LEAF_SIZE) {
            return #leaf({ size = c; keyvals = kvs })
          } else {

            //fall through to branch case
          }
        }
      };
      let (ls, l, rs, r) = splitList(kvs, bitpos);
      if (ls == 0 and rs == 0) {
        #empty
      } else if (rs == 0 and ls <= MAX_LEAF_SIZE) {
        #leaf({ size = ls; keyvals = l })
      } else if (ls == 0 and rs <= MAX_LEAF_SIZE) {
        #leaf({ size = rs; keyvals = r })
      } else {
        branch(rec(?ls, l, bitpos + 1), rec(?rs, r, bitpos + 1))
      }
    };
    rec(kvc, kvs, bitpos)
  };

  /// Clone the trie efficiently, via sharing.
  ///
  /// Purely-functional representation permits _O(1)_ copy, via persistent sharing.
  public func clone<K, V>(t : Trie<K, V>) : Trie<K, V> = t;

  /// Replace the given key's value option with the given one, returning the previous one
  public func replace<K, V>(t : Trie<K, V>, k : Key<K>, k_eq : (K, K) -> Bool, v : ?V) : (Trie<K, V>, ?V) {
    let key_eq = equalKey(k_eq);

    func rec(t : Trie<K, V>, bitpos : Nat) : (Trie<K, V>, ?V) {
      switch t {
        case (#empty) {
          let (kvs, _) = AssocList.replace(null, k, key_eq, v);
          (leaf(kvs, bitpos), null)
        };
        case (#branch(b)) {
          let bit = Hash.bit(k.hash, bitpos);
          // rebuild either the left or right path with the (k, v) pair
          if (not bit) {
            let (l, v_) = rec(b.left, bitpos + 1);
            (branch(l, b.right), v_)
          } else {
            let (r, v_) = rec(b.right, bitpos + 1);
            (branch(b.left, r), v_)
          }
        };
        case (#leaf(l)) {
          let (kvs2, old_val) = AssocList.replace(l.keyvals, k, key_eq, v);
          (leaf(kvs2, bitpos), old_val)
        }
      }
    };
    let (to, vo) = rec(t, 0);
    //assert(isValid<K, V>(to, false));
    (to, vo)
  };

  /// Put the given key's value in the trie; return the new trie, and the previous value associated with the key, if any.
  ///
  /// For a more detailed overview of how to use a Trie,
  /// see the [User's Overview](#overview).
  /// 
  /// Example:
  /// ```motoko include=initialize
  /// trie := Trie.put(trie, key "hello", Text.equal, 42).0;
  /// let previousValue = Trie.put(trie, key "hello", Text.equal, 33).1; // Returns ?42
  /// assert(previousValue == ?42);
  /// ```
  public func put<K, V>(t : Trie<K, V>, k : Key<K>, k_eq : (K, K) -> Bool, v : V) : (Trie<K, V>, ?V) {
    replace(t, k, k_eq, ?v)
  };

  /// Get the value of the given key in the trie, or return null if nonexistent.
  ///
  /// For a more detailed overview of how to use a Trie,
  /// see the [User's Overview](#overview).
  /// 
  /// Example:
  /// ```motoko include=initialize
  /// trie := Trie.put(trie, key "hello", Text.equal, 42).0; 
  /// var value = Trie.get(trie, key "hello", Text.equal); // Returns ?42
  /// assert(value == ?42);
  /// value := Trie.get(trie, key "world", Text.equal); // Returns null
  /// assert(value == null);
  /// ```
  public func get<K, V>(t : Trie<K, V>, k : Key<K>, k_eq : (K, K) -> Bool) : ?V = find(t, k, k_eq);

  /// Find the given key's value in the trie, or return null if nonexistent
  ///
  /// For a more detailed overview of how to use a Trie,
  /// see the [User's Overview](#overview).
  /// 
  /// Example:
  /// ```motoko include=initialize
  /// trie := Trie.put(trie, key "hello", Text.equal, 42).0; 
  /// var value = Trie.find(trie, key "hello", Text.equal); // Returns ?42
  /// assert(value == ?42);
  /// value := Trie.find(trie, key "world", Text.equal); // Returns null
  /// assert(value == null);
  /// ```
  public func find<K, V>(t : Trie<K, V>, k : Key<K>, k_eq : (K, K) -> Bool) : ?V {
    let key_eq = equalKey(k_eq);
    func rec(t : Trie<K, V>, bitpos : Nat) : ?V {
      switch t {
        case (#empty) { null };
        case (#leaf(l)) {
          AssocList.find(l.keyvals, k, key_eq)
        };
        case (#branch(b)) {
          let bit = Hash.bit(k.hash, bitpos);
          if (not bit) {
            rec(b.left, bitpos + 1)
          } else {
            rec(b.right, bitpos + 1)
          }
        }
      }
    };
    rec(t, 0)
  };

  func splitAssocList<K, V>(al : AssocList<Key<K>, V>, bitpos : Nat) : (AssocList<Key<K>, V>, AssocList<Key<K>, V>) {
    List.partition(
      al,
      func((k : Key<K>, v : V)) : Bool {
        not Hash.bit(k.hash, bitpos)
      }
    )
  };

  func splitList<K, V>(l : AssocList<Key<K>, V>, bitpos : Nat) : (Nat, AssocList<Key<K>, V>, Nat, AssocList<Key<K>, V>) {
    func rec(l : AssocList<Key<K>, V>) : (Nat, AssocList<Key<K>, V>, Nat, AssocList<Key<K>, V>) {
      switch l {
        case null { (0, null, 0, null) };
        case (?((k, v), t)) {
          let (cl, l, cr, r) = rec(t);
          if (not Hash.bit(k.hash, bitpos)) { (cl + 1, ?((k, v), l), cr, r) } else {
            (cl, l, cr + 1, ?((k, v), r))
          }
        }
      }
    };
    rec(l)
  };

  /// Merge tries, preferring the left trie where there are collisions
  /// in common keys.
  ///
  /// note: the `disj` operation generalizes this `merge`
  /// operation in various ways, and does not (in general) lose
  /// information; this operation is a simpler, special case.
  ///
  /// For a more detailed overview of how to use a Trie,
  /// see the [User's Overview](#overview).
  /// 
  /// Example:
  /// ```motoko include=initialize
  /// trie := Trie.put(trie, key "hello", Text.equal, 42).0; 
  /// trie := Trie.put(trie, key "bye", Text.equal, 42).0; 
  /// // trie2 is a copy of trie
  /// var trie2 = Trie.clone(trie); 
  /// // trie2 has a different value for "hello"
  /// trie2 := Trie.put(trie2, key "hello", Text.equal, 33).0; 
  /// // mergedTrie has the value 42 for "hello", as the left Trie is preferred 
  /// // in the case of a collision
  /// var mergedTrie = Trie.merge(trie, trie2, Text.equal); 
  /// var value = Trie.get(mergedTrie, key "hello", Text.equal);
  /// assert(value == ?42);
  /// ```
  public func merge<K, V>(tl : Trie<K, V>, tr : Trie<K, V>, k_eq : (K, K) -> Bool) : Trie<K, V> {
    let key_eq = equalKey(k_eq);
    func rec(bitpos : Nat, tl : Trie<K, V>, tr : Trie<K, V>) : Trie<K, V> {
      switch (tl, tr) {
        case (#empty, _) { return tr };
        case (_, #empty) { return tl };
        case (#leaf(l1), #leaf(l2)) {
          leaf(
            AssocList.disj(
              l1.keyvals,
              l2.keyvals,
              key_eq,
              func(x : ?V, y : ?V) : V {
                switch (x, y) {
                  case (null, null) { P.unreachable() };
                  case (null, ?v) { v };
                  case (?v, _) { v }
                }
              }
            ),
            bitpos
          )
        };
        case (#leaf(l), _) {
          let (ll, lr) = splitAssocList(l.keyvals, bitpos);
          rec(bitpos, branch(leaf(ll, bitpos), leaf(lr, bitpos)), tr)
        };
        case (_, #leaf(l)) {
          let (ll, lr) = splitAssocList(l.keyvals, bitpos);
          rec(bitpos, tl, branch(leaf(ll, bitpos), leaf(lr, bitpos)))
        };
        case (#branch(b1), #branch(b2)) {
          branch(
            rec(bitpos + 1, b1.left, b2.left),
            rec(bitpos + 1, b1.right, b2.right)
          )
        }
      }
    };
    rec(0, tl, tr)
  };

  /// <a name="mergedisjoint"></a>
  ///
  /// Merge tries like `merge`, except signals a
  /// dynamic error if there are collisions in common keys between the
  /// left and right inputs.
  ///
  /// For a more detailed overview of how to use a Trie,
  /// see the [User's Overview](#overview).
  /// 
  /// Example:
  /// ```motoko include=initialize
  /// trie := Trie.put(trie, key "hello", Text.equal, 42).0; 
  /// trie := Trie.put(trie, key "bye", Text.equal, 42).0; 
  /// // trie2 is a copy of trie
  /// var trie2 = Trie.clone(trie); 
  /// // trie2 has a different value for "hello"
  /// trie2 := Trie.put(trie2, key "hello", Text.equal, 33).0; 
  /// // `mergeDisjoint` signals a dynamic errror
  /// // in the case of a collision
  /// var mergedTrie = Trie.mergeDisjoint(trie, trie2, Text.equal); 
  /// ```
  public func mergeDisjoint<K, V>(tl : Trie<K, V>, tr : Trie<K, V>, k_eq : (K, K) -> Bool) : Trie<K, V> {
    let key_eq = equalKey(k_eq);

    func rec(bitpos : Nat, tl : Trie<K, V>, tr : Trie<K, V>) : Trie<K, V> {
      switch (tl, tr) {
        case (#empty, _) { return tr };
        case (_, #empty) { return tl };
        case (#leaf(l1), #leaf(l2)) {
          leaf(
            AssocList.disjDisjoint(
              l1.keyvals,
              l2.keyvals,
              func(x : ?V, y : ?V) : V {
                switch (x, y) {
                  case (null, ?v) { v };
                  case (?v, null) { v };
                  case (_, _) { P.unreachable() }
                }
              }
            ),
            bitpos
          )
        };
        case (#leaf(l), _) {
          let (ll, lr) = splitAssocList(l.keyvals, bitpos);
          rec(bitpos, branch(leaf(ll, bitpos), leaf(lr, bitpos)), tr)
        };
        case (_, #leaf(l)) {
          let (ll, lr) = splitAssocList(l.keyvals, bitpos);
          rec(bitpos, tl, branch(leaf(ll, bitpos), leaf(lr, bitpos)))
        };
        case (#branch(b1), #branch(b2)) {
          branch(
            rec(bitpos + 1, b1.left, b2.left),
            rec(bitpos + 1, b1.right, b2.right)
          )
        }
      }
    };
    rec(0, tl, tr)
  };

  /// Difference of tries. The output consists of pairs of
  /// the left trie whose keys are not present in the right trie; the
  /// values of the right trie are irrelevant.
  ///
  /// For a more detailed overview of how to use a Trie,
  /// see the [User's Overview](#overview).
  /// 
  /// Example:
  /// ```motoko include=initialize
  /// trie := Trie.put(trie, key "hello", Text.equal, 42).0; 
  /// trie := Trie.put(trie, key "bye", Text.equal, 42).0; 
  /// // trie2 is a copy of trie
  /// var trie2 = Trie.clone(trie); 
  /// // trie2 now has an additional key 
  /// trie2 := Trie.put(trie2, key "ciao", Text.equal, 33).0; 
  /// // `diff` returns a trie with the key "ciao",
  /// // as this key is not present in trie
  /// // (note that we pass trie2 as the left trie)
  /// Trie.diff(trie2, trie, Text.equal); 
  /// ```
  public func diff<K, V, W>(tl : Trie<K, V>, tr : Trie<K, W>, k_eq : (K, K) -> Bool) : Trie<K, V> {
    let key_eq = equalKey(k_eq);

    func rec(bitpos : Nat, tl : Trie<K, V>, tr : Trie<K, W>) : Trie<K, V> {
      switch (tl, tr) {
        case (#empty, _) { return #empty };
        case (_, #empty) { return tl };
        case (#leaf(l1), #leaf(l2)) {
          leaf(
            AssocList.diff(
              l1.keyvals,
              l2.keyvals,
              key_eq
            ),
            bitpos
          )
        };
        case (#leaf(l), _) {
          let (ll, lr) = splitAssocList(l.keyvals, bitpos);
          rec(bitpos, branch(leaf(ll, bitpos), leaf(lr, bitpos)), tr)
        };
        case (_, #leaf(l)) {
          let (ll, lr) = splitAssocList(l.keyvals, bitpos);
          rec(bitpos, tl, branch(leaf(ll, bitpos), leaf(lr, bitpos)))
        };
        case (#branch(b1), #branch(b2)) {
          branch(
            rec(bitpos + 1, b1.left, b2.left),
            rec(bitpos + 1, b1.right, b2.right)
          )
        }
      }
    };
    rec(0, tl, tr)
  };

  /// Map disjunction.
  ///
  /// This operation generalizes the notion of "set union" to finite maps.
  ///
  /// Produces a "disjunctive image" of the two tries, where the values of
  /// matching keys are combined with the given binary operator.
  ///
  /// For unmatched key-value pairs, the operator is still applied to
  /// create the value in the image.  To accomodate these various
  /// situations, the operator accepts optional values, but is never
  /// applied to (null, null).
  ///
  /// Implements the database idea of an ["outer join"](https://stackoverflow.com/questions/38549/what-is-the-difference-between-inner-join-and-outer-join).
  ///
  public func disj<K, V, W, X>(
    tl : Trie<K, V>,
    tr : Trie<K, W>,
    k_eq : (K, K) -> Bool,
    vbin : (?V, ?W) -> X
  ) : Trie<K, X> {
    let key_eq = equalKey(k_eq);

    /* empty right case; build from left only: */
    func recL(t : Trie<K, V>, bitpos : Nat) : Trie<K, X> {
      switch t {
        case (#empty) { #empty };
        case (#leaf(l)) {
          leaf(AssocList.disj(l.keyvals, null, key_eq, vbin), bitpos)
        };
        case (#branch(b)) {
          branch(
            recL(b.left, bitpos + 1),
            recL(b.right, bitpos + 1)
          )
        }
      }
    };

    /* empty left case; build from right only: */
    func recR(t : Trie<K, W>, bitpos : Nat) : Trie<K, X> {
      switch t {
        case (#empty) { #empty };
        case (#leaf(l)) {
          leaf(AssocList.disj(null, l.keyvals, key_eq, vbin), bitpos)
        };
        case (#branch(b)) {
          branch(
            recR(b.left, bitpos + 1),
            recR(b.right, bitpos + 1)
          )
        }
      }
    };

    /* main recursion */
    func rec(bitpos : Nat, tl : Trie<K, V>, tr : Trie<K, W>) : Trie<K, X> {
      switch (tl, tr) {
        case (#empty, #empty) { #empty };
        case (#empty, _) { recR(tr, bitpos) };
        case (_, #empty) { recL(tl, bitpos) };
        case (#leaf(l1), #leaf(l2)) {
          leaf(AssocList.disj(l1.keyvals, l2.keyvals, key_eq, vbin), bitpos)
        };
        case (#leaf(l), _) {
          let (ll, lr) = splitAssocList(l.keyvals, bitpos);
          rec(bitpos, branch(leaf(ll, bitpos), leaf(lr, bitpos)), tr)
        };
        case (_, #leaf(l)) {
          let (ll, lr) = splitAssocList(l.keyvals, bitpos);
          rec(bitpos, tl, branch(leaf(ll, bitpos), leaf(lr, bitpos)))
        };
        case (#branch(b1), #branch(b2)) {
          branch(
            rec(bitpos + 1, b1.left, b2.left),
            rec(bitpos + 1, b1.right, b2.right)
          )
        }
      }
    };

    rec(0, tl, tr)
  };

  /// Map join.
  ///
  /// Implements the database idea of an ["inner join"](https://stackoverflow.com/questions/38549/what-is-the-difference-between-inner-join-and-outer-join).
  ///
  /// This operation generalizes the notion of "set intersection" to
  /// finite maps.  The values of matching keys are combined with the given binary
  /// operator, and unmatched key-value pairs are not present in the output.
  ///
  public func join<K, V, W, X>(
    tl : Trie<K, V>,
    tr : Trie<K, W>,
    k_eq : (K, K) -> Bool,
    vbin : (V, W) -> X
  ) : Trie<K, X> {
    let key_eq = equalKey(k_eq);

    func rec(bitpos : Nat, tl : Trie<K, V>, tr : Trie<K, W>) : Trie<K, X> {
      switch (tl, tr) {
        case (#empty, _) { #empty };
        case (_, #empty) { #empty };
        case (#leaf(l1), #leaf(l2)) {
          leaf(AssocList.join(l1.keyvals, l2.keyvals, key_eq, vbin), bitpos)
        };
        case (#leaf(l), _) {
          let (ll, lr) = splitAssocList(l.keyvals, bitpos);
          rec(bitpos, branch(leaf(ll, bitpos), leaf(lr, bitpos)), tr)
        };
        case (_, #leaf(l)) {
          let (ll, lr) = splitAssocList(l.keyvals, bitpos);
          rec(bitpos, tl, branch(leaf(ll, bitpos), leaf(lr, bitpos)))
        };
        case (#branch(b1), #branch(b2)) {
          branch(
            rec(bitpos + 1, b1.left, b2.left),
            rec(bitpos + 1, b1.right, b2.right)
          )
        }
      }
    };

    rec(0, tl, tr)
  };

  /// This operation gives a recursor for the internal structure of
  /// tries.  Many common operations are instantiations of this function,
  /// either as clients, or as hand-specialized versions (e.g., see , map,
  /// mapFilter, some and all below).
  public func foldUp<K, V, X>(t : Trie<K, V>, bin : (X, X) -> X, leaf : (K, V) -> X, empty : X) : X {
    func rec(t : Trie<K, V>) : X {
      switch t {
        case (#empty) { empty };
        case (#leaf(l)) {
          AssocList.fold(
            l.keyvals,
            empty,
            func(k : Key<K>, v : V, x : X) : X { bin(leaf(k.key, v), x) }
          )
        };
        case (#branch(b)) { bin(rec(b.left), rec(b.right)) }
      }
    };
    rec(t)
  };

  /// Map product.
  ///
  /// Conditional _catesian product_, where the given
  /// operation `op` _conditionally_ creates output elements in the
  /// resulting trie.
  ///
  /// The keyed structure of the input tries are not relevant for this
  /// operation: all pairs are considered, regardless of keys matching or
  /// not.  Moreover, the resulting trie may use keys that are unrelated to
  /// these input keys.
  ///
  public func prod<K1, V1, K2, V2, K3, V3>(
    tl : Trie<K1, V1>,
    tr : Trie<K2, V2>,
    op : (K1, V1, K2, V2) -> ?(Key<K3>, V3),
    k3_eq : (K3, K3) -> Bool
  ) : Trie<K3, V3> {

    /*- binary case: merge disjoint results: */
    func merge(a : Trie<K3, V3>, b : Trie<K3, V3>) : Trie<K3, V3> = mergeDisjoint(a, b, k3_eq);

    /*- "`foldUp` squared" (imagine two nested loops): */
    foldUp(
      tl,
      merge,
      func(k1 : K1, v1 : V1) : Trie<K3, V3> {
        foldUp(
          tr,
          merge,
          func(k2 : K2, v2 : V2) : Trie<K3, V3> {
            switch (op(k1, v1, k2, v2)) {
              case null { #empty };
              case (?(k3, v3)) { (put(#empty, k3, k3_eq, v3)).0 }
            }
          },
          #empty
        )
      },
      #empty
    )
  };

  /// Returns an `Iter` over the key-value entries of the trie.
  ///
  /// Each iterator gets a _persistent view_ of the mapping, independent of concurrent updates to the iterated map.
  ///
  /// For a more detailed overview of how to use a Trie,
  /// see the [User's Overview](#overview).
  /// 
  /// Example:
  /// ```motoko include=initialize
  /// trie := Trie.put(trie, key "hello", Text.equal, 42).0; 
  /// trie := Trie.put(trie, key "bye", Text.equal, 32).0; 
  /// // create an Iterator over key-value pairs of trie
  /// let iter = Trie.iter(trie); 
  /// // add another key-value pair to trie.
  /// // because we created our iterator before
  /// // this update, it will not contain this new key-value pair
  /// trie := Trie.put(trie, key "ciao", Text.equal, 3).0; 
  /// var sum : Nat = 0;
  /// for ((k,v) in iter) {
  ///   sum += v;
  /// };
  /// assert(sum == 74);
  /// ```
  public func iter<K, V>(t : Trie<K, V>) : I.Iter<(K, V)> {
    object {
      var stack = ?(t, null) : List.List<Trie<K, V>>;
      public func next() : ?(K, V) {
        switch stack {
          case null { null };
          case (?(trie, stack2)) {
            switch trie {
              case (#empty) {
                stack := stack2;
                next()
              };
              case (#leaf({ keyvals = null })) {
                stack := stack2;
                next()
              };
              case (#leaf({ size = c; keyvals = ?((k, v), kvs) })) {
                stack := ?(#leaf({ size = c -1; keyvals = kvs }), stack2);
                ?(k.key, v)
              };
              case (#branch(br)) {
                stack := ?(br.left, ?(br.right, stack2));
                next()
              }
            }
          }
        }
      }
    }
  };

  /// Represent the construction of tries as data.
  ///
  /// This module provides optimized variants of normal tries, for
  /// more efficient join queries.
  ///
  /// The central insight is that for (unmaterialized) join query results, we
  /// do not need to actually build any resulting trie of the resulting
  /// data, but rather, just need a collection of what would be in that
  /// trie.  Since query results can be large (quadratic in the DB size),
  /// avoiding the construction of this trie provides a considerable savings.
  ///
  /// To get this savings, we use an ADT for the operations that _would_ build this trie,
  /// if evaluated. This structure specializes a rope: a balanced tree representing a
  /// sequence.  It is only as balanced as the tries from which we generate
  /// these build ASTs.  They have no intrinsic balance properties of their
  /// own.
  ///
  public module Build {
    /// The build of a trie, as an AST for a simple DSL.
    public type Build<K, V> = {
      #skip;
      #put : (K, ?Hash.Hash, V);
      #seq : {
        size : Nat;
        left : Build<K, V>;
        right : Build<K, V>
      }
    };

    /// Size of the build, measured in `#put` operations
    public func size<K, V>(tb : Build<K, V>) : Nat {
      switch tb {
        case (#skip) { 0 };
        case (#put(_, _, _)) { 1 };
        case (#seq(seq)) { seq.size }
      }
    };

    /// Build sequence of two sub-builds
    public func seq<K, V>(l : Build<K, V>, r : Build<K, V>) : Build<K, V> {
      let sum = size(l) + size(r);
      #seq({ size = sum; left = l; right = r })
    };

    /// Like [`prod`](#prod), except do not actually do the put calls, just
    /// record them, as a (binary tree) data structure, isomorphic to the
    /// recursion of this function (which is balanced, in expectation).
    public func prod<K1, V1, K2, V2, K3, V3>(
      tl : Trie<K1, V1>,
      tr : Trie<K2, V2>,
      op : (K1, V1, K2, V2) -> ?(K3, V3),
      k3_eq : (K3, K3) -> Bool
    ) : Build<K3, V3> {

      func outer_bin(a : Build<K3, V3>, b : Build<K3, V3>) : Build<K3, V3> {
        seq(a, b)
      };

      func inner_bin(a : Build<K3, V3>, b : Build<K3, V3>) : Build<K3, V3> {
        seq(a, b)
      };

      /// double-nested folds
      foldUp(
        tl,
        outer_bin,
        func(k1 : K1, v1 : V1) : Build<K3, V3> {
          foldUp(
            tr,
            inner_bin,
            func(k2 : K2, v2 : V2) : Build<K3, V3> {
              switch (op(k1, v1, k2, v2)) {
                case null { #skip };
                case (?(k3, v3)) { #put(k3, null, v3) }
              }
            },
            #skip
          )
        },
        #skip
      )
    };

    /// Project the nth key-value pair from the trie build.
    ///
    /// This position is meaningful only when the build contains multiple uses of one or more keys, otherwise it is not.
    public func nth<K, V>(tb : Build<K, V>, i : Nat) : ?(K, ?Hash.Hash, V) {
      func rec(tb : Build<K, V>, i : Nat) : ?(K, ?Hash.Hash, V) {
        switch tb {
          case (#skip) { P.unreachable() };
          case (#put(k, h, v)) {
            assert (i == 0);
            ?(k, h, v)
          };
          case (#seq(s)) {
            let size_left = size(s.left);
            if (i < size_left) { rec(s.left, i) } else {
              rec(s.right, i - size_left)
            }
          }
        }
      };

      if (i >= size(tb)) {
        return null
      };
      rec(tb, i)
    };

    /// Like [`mergeDisjoint`](#mergedisjoint), except that it avoids the
    /// work of actually merging any tries; rather, just record the work for
    /// latter (if ever).
    public func projectInner<K1, K2, V>(t : Trie<K1, Build<K2, V>>) : Build<K2, V> {
      foldUp(
        t,
        func(t1 : Build<K2, V>, t2 : Build<K2, V>) : Build<K2, V> {
          seq(t1, t2)
        },
        func(_ : K1, t : Build<K2, V>) : Build<K2, V> { t },
        #skip
      )
    };

    /// Gather the collection of key-value pairs into an array of a (possibly-distinct) type.
    public func toArray<K, V, W>(tb : Build<K, V>, f : (K, V) -> W) : [W] {
      let c = size(tb);
      let a = A.init<?W>(c, null);
      var i = 0;
      func rec(tb : Build<K, V>) {
        switch tb {
          case (#skip) {};
          case (#put(k, _, v)) { a[i] := ?f(k, v); i := i + 1 };
          case (#seq(s)) { rec(s.left); rec(s.right) }
        }
      };
      rec(tb);
      A.tabulate(
        c,
        func(i : Nat) : W {
          switch (a[i]) {
            case null { P.unreachable() };
            case (?x) { x }
          }
        }
      )
    };

  };

  /// Fold over the key-value pairs of the trie, using an accumulator.
  /// The key-value pairs have no reliable or meaningful ordering.
  ///
  /// For a more detailed overview of how to use a Trie,
  /// see the [User's Overview](#overview).
  /// 
  /// Example:
  /// ```motoko include=initialize
  /// trie := Trie.put(trie, key "hello", Text.equal, 42).0; 
  /// trie := Trie.put(trie, key "bye", Text.equal, 32).0; 
  /// trie := Trie.put(trie, key "ciao", Text.equal, 3).0; 
  /// // create an accumulator, in our case the sum of all values
  /// func calculateSum(k : Text, v : Nat, acc : Nat) : Nat = acc + v;
  /// // fold over the trie using the accumulator.
  /// // note that 0 is the initial value of the accumulator
  /// let sum = Trie.fold(trie, calculateSum, 0);
  /// assert(sum == 77);
  /// ```
  public func fold<K, V, X>(t : Trie<K, V>, f : (K, V, X) -> X, x : X) : X {
    func rec(t : Trie<K, V>, x : X) : X {
      switch t {
        case (#empty) { x };
        case (#leaf(l)) {
          AssocList.fold(
            l.keyvals,
            x,
            func(k : Key<K>, v : V, x : X) : X = f(k.key, v, x)
          )
        };
        case (#branch(b)) { rec(b.left, rec(b.right, x)) }
      }
    };
    rec(t, x)
  };

  /// Test whether a given key-value pair is present, or not.
  ///
  /// For a more detailed overview of how to use a Trie,
  /// see the [User's Overview](#overview).
  /// 
  /// Example:
  /// ```motoko include=initialize
  /// trie := Trie.put(trie, key "hello", Text.equal, 42).0; 
  /// trie := Trie.put(trie, key "bye", Text.equal, 32).0; 
  /// trie := Trie.put(trie, key "ciao", Text.equal, 3).0; 
  /// // `some` takes a function that returns a boolean indicating whether
  /// // the key-value pair is present or not
  /// var isPresent = Trie.some(
  ///   trie,
  ///   func(k : Text, v : Nat) : Bool = k == "bye" and v == 32,
  /// );
  /// assert(isPresent == true);
  /// isPresent := Trie.some(
  ///   trie,
  ///   func(k : Text, v : Nat) : Bool = k == "hello" and v == 32,
  /// );
  /// assert(isPresent == false);
  /// ```
  public func some<K, V>(t : Trie<K, V>, f : (K, V) -> Bool) : Bool {
    func rec(t : Trie<K, V>) : Bool {
      switch t {
        case (#empty) { false };
        case (#leaf(l)) {
          List.some(
            l.keyvals,
            func((k : Key<K>, v : V)) : Bool = f(k.key, v)
          )
        };
        case (#branch(b)) { rec(b.left) or rec(b.right) }
      }
    };
    rec(t)
  };

  /// Test whether all key-value pairs have a given property.
  ///
  /// For a more detailed overview of how to use a Trie,
  /// see the [User's Overview](#overview).
  /// 
  /// Example:
  /// ```motoko include=initialize
  /// trie := Trie.put(trie, key "hello", Text.equal, 42).0; 
  /// trie := Trie.put(trie, key "bye", Text.equal, 32).0; 
  /// trie := Trie.put(trie, key "ciao", Text.equal, 10).0; 
  /// // `all` takes a function that returns a boolean indicating whether
  /// // the key-value pairs all have a given property, in our case that
  /// // all values are greater than 9
  /// var hasProperty = Trie.all(
  ///   trie,
  ///   func(k : Text, v : Nat) : Bool = v > 9,
  /// );
  /// assert(hasProperty == true);
  /// // now we check if all values are greater than 100
  /// hasProperty := Trie.all(
  ///   trie,
  ///   func(k : Text, v : Nat) : Bool = v > 100,
  /// );
  /// assert(hasProperty == false);
  /// ```
  public func all<K, V>(t : Trie<K, V>, f : (K, V) -> Bool) : Bool {
    func rec(t : Trie<K, V>) : Bool {
      switch t {
        case (#empty) { true };
        case (#leaf(l)) {
          List.all(
            l.keyvals,
            func((k : Key<K>, v : V)) : Bool = f(k.key, v)
          )
        };
        case (#branch(b)) { rec(b.left) and rec(b.right) }
      }
    };
    rec(t)
  };

  /// Project the nth key-value pair from the trie.
  ///
  /// Note: This position is not meaningful; it's only here so that we
  /// can inject tries into arrays using functions like `Array.tabulate`.
  ///
  /// For a more detailed overview of how to use a Trie,
  /// see the [User's Overview](#overview).
  /// 
  /// Example:
  /// ```motoko include=initialize
  /// import Array "mo:base/Array";
  /// trie := Trie.put(trie, key "hello", Text.equal, 42).0; 
  /// trie := Trie.put(trie, key "bye", Text.equal, 32).0; 
  /// trie := Trie.put(trie, key "ciao", Text.equal, 10).0; 
  /// // `tabulate` takes a size parameter, so we check the size of
  /// // the trie first
  /// let size = Trie.size(trie);
  /// // now we can create an array of the same size passing `nth` as
  /// // the generator used to fill the array.
  /// // note that `toArray` is a convenience function that does the
  /// // same thing without you having to check whether the tuple is 
  /// // `null` or not, which we're not doing in this example
  /// let array = Array.tabulate<?(Key<Text>, Nat)>(
  ///   size,
  ///   func n = Trie.nth(trie, n)
  /// );
  /// ```
  public func nth<K, V>(t : Trie<K, V>, i : Nat) : ?(Key<K>, V) {
    func rec(t : Trie<K, V>, i : Nat) : ?(Key<K>, V) {
      switch t {
        case (#empty) { P.unreachable() };
        case (#leaf(l)) { List.get(l.keyvals, i) };
        case (#branch(b)) {
          let size_left = size(b.left);
          if (i < size_left) { rec(b.left, i) } else {
            rec(b.right, i - size_left)
          }
        }
      }
    };
    if (i >= size(t)) {
      return null
    };
    rec(t, i)
  };

  /// Gather the collection of key-value pairs into an array of a (possibly-distinct) type.
  ///
  /// For a more detailed overview of how to use a Trie,
  /// see the [User's Overview](#overview).
  /// 
  /// Example:
  /// ```motoko include=initialize
  /// trie := Trie.put(trie, key "hello", Text.equal, 42).0; 
  /// trie := Trie.put(trie, key "bye", Text.equal, 32).0; 
  /// trie := Trie.put(trie, key "ciao", Text.equal, 10).0; 
  /// // `toArray` takes a function that takes a key-value tuple
  /// // and returns a value of the type you want to use to fill
  /// // the array. in our case we just return the value
  /// let array = Trie.toArray<Text, Nat, Nat>(
  ///   trie,
  ///   func (k, v) = v
  /// );
  /// ```
  public func toArray<K, V, W>(t : Trie<K, V>, f : (K, V) -> W) : [W] {
    let a = A.tabulate<W>(
      size(t),
      func(i : Nat) : W {
        let (k, v) = switch (nth(t, i)) {
          case null { P.unreachable() };
          case (?x) { x }
        };
        f(k.key, v)
      }
    );
    a
  };

  /// Test for "deep emptiness": subtrees that have branching structure,
  /// but no leaves.  These can result from naive filtering operations;
  /// filter uses this function to avoid creating such subtrees.
  public func isEmpty<K, V>(t : Trie<K, V>) : Bool {
    size(t) == 0
  };

  /// Filter the key-value pairs by a given predicate.
  ///
  /// For a more detailed overview of how to use a Trie,
  /// see the [User's Overview](#overview).
  /// 
  /// Example:
  /// ```motoko include=initialize
  /// trie := Trie.put(trie, key "hello", Text.equal, 42).0; 
  /// trie := Trie.put(trie, key "bye", Text.equal, 32).0; 
  /// trie := Trie.put(trie, key "ciao", Text.equal, 10).0; 
  /// // `filter` takes a function that takes a key-value tuple
  /// // and returns true if the key-value pair should be included.
  /// // in our case those are pairs with a value greater than 20
  /// let filteredTrie = Trie.filter<Text, Nat>(
  ///   trie,
  ///   func (k, v) = v > 20
  /// );
  /// assert (Trie.all<Text, Nat>(filteredTrie, func(k, v) = v > 20) == true);
  /// ```
  public func filter<K, V>(t : Trie<K, V>, f : (K, V) -> Bool) : Trie<K, V> {
    func rec(t : Trie<K, V>, bitpos : Nat) : Trie<K, V> {
      switch t {
        case (#empty) { #empty };
        case (#leaf(l)) {
          leaf(
            List.filter(
              l.keyvals,
              func((k : Key<K>, v : V)) : Bool = f(k.key, v)
            ),
            bitpos
          )
        };
        case (#branch(b)) {
          let fl = rec(b.left, bitpos + 1);
          let fr = rec(b.right, bitpos + 1);
          if (isEmpty(fl) and isEmpty(fr)) {
            #empty
          } else {
            branch(fl, fr)
          }
        }
      }
    };
    rec(t, 0)
  };

  /// Map and filter the key-value pairs by a given predicate.
  ///
  /// For a more detailed overview of how to use a Trie,
  /// see the [User's Overview](#overview).
  /// 
  /// Example:
  /// ```motoko include=initialize
  /// trie := Trie.put(trie, key "hello", Text.equal, 42).0; 
  /// trie := Trie.put(trie, key "bye", Text.equal, 32).0; 
  /// trie := Trie.put(trie, key "ciao", Text.equal, 10).0; 
  /// // `mapFilter` takes a function that takes a key-value tuple
  /// // and returns a possibly-distinct value if the key-value pair should be included.
  /// // in our case we filter for values greater than 20 and map them to their square
  /// let filteredTrie = Trie.mapFilter<Text, Nat, Nat>(
  ///   trie,
  ///   func (k, v) = if (v > 20) return ?(v**2) else return null
  /// );
  /// assert (Trie.all<Text, Nat>(filteredTrie, func(k, v) = v > 60) == true);
  /// ```
  public func mapFilter<K, V, W>(t : Trie<K, V>, f : (K, V) -> ?W) : Trie<K, W> {
    func rec(t : Trie<K, V>, bitpos : Nat) : Trie<K, W> {
      switch t {
        case (#empty) { #empty };
        case (#leaf(l)) {
          leaf(
            List.mapFilter(
              l.keyvals,
              // retain key and hash, but update key's value using f:
              func((k : Key<K>, v : V)) : ?(Key<K>, W) {
                switch (f(k.key, v)) {
                  case null { null };
                  case (?w) { ?({ key = k.key; hash = k.hash }, w) }
                }
              }
            ),
            bitpos
          )
        };
        case (#branch(b)) {
          let fl = rec(b.left, bitpos + 1);
          let fr = rec(b.right, bitpos + 1);
          if (isEmpty(fl) and isEmpty(fr)) {
            #empty
          } else {
            branch(fl, fr)
          }
        }
      }
    };

    rec(t, 0)
  };

  /// Test for equality, but naively, based on structure.
  /// Does not attempt to remove "junk" in the tree;
  /// For instance, a "smarter" approach would equate
  ///   `#bin {left = #empty; right = #empty}`
  /// with
  ///   `#empty`.
  /// We do not observe that equality here.
  public func equalStructure<K, V>(
    tl : Trie<K, V>,
    tr : Trie<K, V>,
    keq : (K, K) -> Bool,
    veq : (V, V) -> Bool
  ) : Bool {
    func rec(tl : Trie<K, V>, tr : Trie<K, V>) : Bool {
      switch (tl, tr) {
        case (#empty, #empty) { true };
        case (#leaf(l1), #leaf(l2)) {
          List.equal(
            l1.keyvals,
            l2.keyvals,
            func((k1 : Key<K>, v1 : V), (k2 : Key<K>, v2 : V)) : Bool = keq(k1.key, k2.key) and veq(v1, v2)
          )
        };
        case (#branch(b1), #branch(b2)) {
          rec(b1.left, b2.left) and rec(b2.right, b2.right)
        };
        case _ { false }
      }
    };
    rec(tl, tr)
  };

  /// Replace the given key's value in the trie,
  /// and only if successful, do the success continuation,
  /// otherwise, return the failure value
  ///
  /// For a more detailed overview of how to use a Trie,
  /// see the [User's Overview](#overview).
  /// 
  /// Example:
  /// ```motoko include=initialize
  /// trie := Trie.put(trie, key "hello", Text.equal, 42).0; 
  /// trie := Trie.put(trie, key "bye", Text.equal, 32).0; 
  /// trie := Trie.put(trie, key "ciao", Text.equal, 10).0; 
  /// // `replaceThen` takes the same arguments as `replace` but also a success continuation 
  /// // and a failure connection that are called in the respective scenarios.
  /// // if the replace fails, that is the key is not present in the trie, the failure continuation is called.
  /// // if the replace succeeds, that is the key is present in the trie, the success continuation is called.
  /// // in this example we are simply returning the Text values `success` and `fail` respectively.
  /// var continuation = Trie.replaceThen<Text, Nat, Text>(
  ///   trie,
  ///   key "hello",
  ///   Text.equal,
  ///   12,
  ///   func (t, v) = "success",
  ///   func () = "fail"
  /// );
  /// assert (continuation == "success");
  /// continuation := Trie.replaceThen<Text, Nat, Text>(
  ///   trie,
  ///   key "shalom",
  ///   Text.equal,
  ///   12,
  ///   func (t, v) = "success",
  ///   func () = "fail"
  /// );
  /// assert (continuation == "fail");
  /// ```
  public func replaceThen<K, V, X>(
    t : Trie<K, V>,
    k : Key<K>,
    k_eq : (K, K) -> Bool,
    v2 : V,
    success : (Trie<K, V>, V) -> X,
    fail : () -> X
  ) : X {
    let (t2, ov) = replace(t, k, k_eq, ?v2);
    switch ov {
      case null { /* no prior value; failure to remove */ fail() };
      case (?v1) { success(t2, v1) }
    }
  };

  /// Put the given key's value in the trie; return the new trie; assert that no prior value is associated with the key
  ///
  /// For a more detailed overview of how to use a Trie,
  /// see the [User's Overview](#overview).
  /// 
  /// Example:
  /// ```motoko include=initialize
  /// // note that compared to `put`, `putFresh` does not return a tuple
  /// trie := Trie.putFresh(trie, key "hello", Text.equal, 42); 
  /// trie := Trie.putFresh(trie, key "bye", Text.equal, 32); 
  /// // this will fail as "hello" is already present in the trie
  /// trie := Trie.putFresh(trie, key "hello", Text.equal, 10); 
  /// ```
  public func putFresh<K, V>(t : Trie<K, V>, k : Key<K>, k_eq : (K, K) -> Bool, v : V) : Trie<K, V> {
    let (t2, none) = replace(t, k, k_eq, ?v);
    switch none {
      case null {};
      case (?_) assert false
    };
    t2
  };

  /// Put the given key's value in the 2D trie; return the new 2D trie.
  public func put2D<K1, K2, V>(
    t : Trie2D<K1, K2, V>,
    k1 : Key<K1>,
    k1_eq : (K1, K1) -> Bool,
    k2 : Key<K2>,
    k2_eq : (K2, K2) -> Bool,
    v : V
  ) : Trie2D<K1, K2, V> {
    let inner = find(t, k1, k1_eq);
    let (updated_inner, _) = switch inner {
      case null { put(#empty, k2, k2_eq, v) };
      case (?inner) { put(inner, k2, k2_eq, v) }
    };
    let (updated_outer, _) = put(t, k1, k1_eq, updated_inner);
    updated_outer
  };

  /// Put the given key's value in the trie; return the new trie;
  public func put3D<K1, K2, K3, V>(
    t : Trie3D<K1, K2, K3, V>,
    k1 : Key<K1>,
    k1_eq : (K1, K1) -> Bool,
    k2 : Key<K2>,
    k2_eq : (K2, K2) -> Bool,
    k3 : Key<K3>,
    k3_eq : (K3, K3) -> Bool,
    v : V
  ) : Trie3D<K1, K2, K3, V> {
    let inner1 = find(t, k1, k1_eq);
    let (updated_inner1, _) = switch inner1 {
      case null {
        put(
          #empty,
          k2,
          k2_eq,
          (put(#empty, k3, k3_eq, v)).0
        )
      };
      case (?inner1) {
        let inner2 = find(inner1, k2, k2_eq);
        let (updated_inner2, _) = switch inner2 {
          case null { put(#empty, k3, k3_eq, v) };
          case (?inner2) { put(inner2, k3, k3_eq, v) }
        };
        put(inner1, k2, k2_eq, updated_inner2)
      }
    };
    let (updated_outer, _) = put(t, k1, k1_eq, updated_inner1);
    updated_outer
  };

  /// Remove the given key's value in the trie; return the new trie
  ///
  /// For a more detailed overview of how to use a Trie,
  /// see the [User's Overview](#overview).
  /// 
  /// Example:
  /// ```motoko include=initialize
  /// trie := Trie.put(trie, key "hello", Text.equal, 42).0; 
  /// trie := Trie.put(trie, key "bye", Text.equal, 32).0; 
  /// // remove the value associated with "hello"
  /// trie := Trie.remove(trie, key "hello", Text.equal).0;
  /// assert (Trie.get(trie, key "hello", Text.equal) == null);
  /// ```
  public func remove<K, V>(t : Trie<K, V>, k : Key<K>, k_eq : (K, K) -> Bool) : (Trie<K, V>, ?V) {
    replace(t, k, k_eq, null)
  };

  /// Remove the given key's value in the trie,
  /// and only if successful, do the success continuation,
  /// otherwise, return the failure value
  public func removeThen<K, V, X>(
    t : Trie<K, V>,
    k : Key<K>,
    k_eq : (K, K) -> Bool,
    success : (Trie<K, V>, V) -> X,
    fail : () -> X
  ) : X {
    let (t2, ov) = replace(t, k, k_eq, null);
    switch ov {
      case null { /* no prior value; failure to remove */ fail() };
      case (?v) { success(t2, v) }
    }
  };

  /// remove the given key-key pair's value in the 2D trie; return the
  /// new trie, and the prior value, if any.
  public func remove2D<K1, K2, V>(
    t : Trie2D<K1, K2, V>,
    k1 : Key<K1>,
    k1_eq : (K1, K1) -> Bool,
    k2 : Key<K2>,
    k2_eq : (K2, K2) -> Bool
  ) : (Trie2D<K1, K2, V>, ?V) {
    switch (find(t, k1, k1_eq)) {
      case null { (t, null) };
      case (?inner) {
        let (updated_inner, ov) = remove(inner, k2, k2_eq);
        let (updated_outer, _) = put(t, k1, k1_eq, updated_inner);
        (updated_outer, ov)
      }
    }
  };

  /// Remove the given key-key pair's value in the 3D trie; return the
  /// new trie, and the prior value, if any.
  public func remove3D<K1, K2, K3, V>(
    t : Trie3D<K1, K2, K3, V>,
    k1 : Key<K1>,
    k1_eq : (K1, K1) -> Bool,
    k2 : Key<K2>,
    k2_eq : (K2, K2) -> Bool,
    k3 : Key<K3>,
    k3_eq : (K3, K3) -> Bool
  ) : (Trie3D<K1, K2, K3, V>, ?V) {
    switch (find(t, k1, k1_eq)) {
      case null { (t, null) };
      case (?inner) {
        let (updated_inner, ov) = remove2D(inner, k2, k2_eq, k3, k3_eq);
        let (updated_outer, _) = put(t, k1, k1_eq, updated_inner);
        (updated_outer, ov)
      }
    }
  };

  /// Like [`mergeDisjoint`](#mergedisjoint), except instead of merging a
  /// pair, it merges the collection of dimension-2 sub-trees of a 2D
  /// trie.
  public func mergeDisjoint2D<K1, K2, V>(
    t : Trie2D<K1, K2, V>,
    k1_eq : (K1, K1) -> Bool,
    k2_eq : (K2, K2) -> Bool
  ) : Trie<K2, V> {
    foldUp(
      t,
      func(t1 : Trie<K2, V>, t2 : Trie<K2, V>) : Trie<K2, V> {
        mergeDisjoint(t1, t2, k2_eq)
      },
      func(_ : K1, t : Trie<K2, V>) : Trie<K2, V> { t },
      #empty
    )
  };

}<|MERGE_RESOLUTION|>--- conflicted
+++ resolved
@@ -182,12 +182,7 @@
   /// - `key` permits precise equality checks, but only used after equal hashes.
   public type Key<K> = {
     hash : Hash.Hash;
-<<<<<<< HEAD
-    key : K;
-=======
-    /// `key` permits precise equality checks, but only used after equal hashes.
     key : K
->>>>>>> 5c9145e7
   };
 
   type List<T> = List.List<T>;
