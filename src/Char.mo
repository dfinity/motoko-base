/// Characters
import Prim "mo:⛔";
module {

<<<<<<< HEAD
  /// Convert character `c` to a nat containing its Unicode scalar value.
  public let toNat32 : (c : Char) -> Nat32 = Prim.charToNat32;

  /// Convert `w` to a character.
  /// Traps if `w` is not a valid Unicode scalar value.
  /// Value `w` is valid if, and only if, `w < 0xD800 or (0xE000 <= w and w <= 0x10FFFF)`.
  public let fromNat32 : (w : Nat32) -> Char = Prim.nat32ToChar;
=======
  /// Convert character `c` to a word containing its Unicode scalar value.
  public let toNat32 : (c : Char) -> Nat32 = Prim.charToNat32;
>>>>>>> 0ecd0742

  /// Convert `w` to a character.
  /// Traps if `w` is not a valid Unicode scalar value.
  /// Value `w` is valid if, and only if, `w < 0xD800 or (0xE000 <= w and w <= 0x10FFFF)`.
  public let fromNat32 : (w : Nat32) -> Char = Prim.nat32ToChar;

  /// Convert character `c` to single character text.
  public let toText : (c : Char) -> Text = Prim.charToText;

  // Not exposed pending multi-char implementation.
  private let toUpper : (c : Char) -> Char = Prim.charToUpper;

  // Not exposed pending multi-char implementation.
  private let toLower : (c : Char) -> Char = Prim.charToLower;

  /// Returns `true` when `c` is a decimal digit between `0` and `9`, otherwise `false`.
  public func isDigit(c : Char) : Bool {
    Prim.charToNat32(c) -% Prim.charToNat32('0') <= (9 : Nat32)
  };

  /// Returns the Unicode _White_Space_ property of `c`.
  public let isWhitespace : (c : Char) -> Bool = Prim.charIsWhitespace;

  /// Returns the Unicode _Lowercase_ property of `c`.
  public let isLowercase : (c : Char) -> Bool = Prim.charIsLowercase;

  /// Returns the Unicode _Uppercase_ property of `c`.
  public let isUppercase : (c : Char) -> Bool = Prim.charIsUppercase;

  /// Returns the Unicode _Alphabetic_ property of `c`.
  public let isAlphabetic : (c : Char) -> Bool = Prim.charIsAlphabetic;

  /// Returns `x == y`.
  public func equal(x : Char, y : Char) : Bool { x == y };

  /// Returns `x != y`.
  public func notEqual(x : Char, y : Char) : Bool { x != y };

  /// Returns `x < y`.
  public func less(x : Char, y : Char) : Bool { x < y };

  /// Returns `x <= y`.
  public func lessOrEqual(x : Char, y : Char) : Bool { x <= y };

  /// Returns `x > y`.
  public func greater(x : Char, y : Char) : Bool { x > y };

  /// Returns `x >= y`.
  public func greaterOrEqual(x : Char, y : Char) : Bool { x >= y };

  /// Returns the order of `x` and `y`.
  public func compare(x : Char, y : Char) : { #less; #equal; #greater } {
    if (x < y) { #less }
    else if (x == y) { #equal }
    else { #greater }
  };

}<|MERGE_RESOLUTION|>--- conflicted
+++ resolved
@@ -2,18 +2,8 @@
 import Prim "mo:⛔";
 module {
 
-<<<<<<< HEAD
-  /// Convert character `c` to a nat containing its Unicode scalar value.
-  public let toNat32 : (c : Char) -> Nat32 = Prim.charToNat32;
-
-  /// Convert `w` to a character.
-  /// Traps if `w` is not a valid Unicode scalar value.
-  /// Value `w` is valid if, and only if, `w < 0xD800 or (0xE000 <= w and w <= 0x10FFFF)`.
-  public let fromNat32 : (w : Nat32) -> Char = Prim.nat32ToChar;
-=======
   /// Convert character `c` to a word containing its Unicode scalar value.
   public let toNat32 : (c : Char) -> Nat32 = Prim.charToNat32;
->>>>>>> 0ecd0742
 
   /// Convert `w` to a character.
   /// Traps if `w` is not a valid Unicode scalar value.
