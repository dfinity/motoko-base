import Debug "Debug";
import I "Iter";
import List "List";
import Nat "Nat";
<<<<<<< HEAD
import P "Prelude";
import O "Option";

module {

public type Comp = {
  #lt;
  #eq;
  #gt;
};

public type Color = {#BB; #B; #R; #RR}; // (double) black, (double) red
=======
import O "Ord";

module {

public type Color = {#R; #B};
>>>>>>> a5eabd2f

public type Tree<X, Y> = {
  #node : (Color, Tree<X, Y>, (X, ?Y), Tree<X, Y>);
  #emp;
  #blackEmp
};

public class RBTree<X, Y>(compareTo:(X, X) -> O.Ordering) {

  var tree: Tree<X, Y> = (#emp : Tree<X, Y>);

  // Get non-OO, purely-functional representation:
  // for drawing, pretty-printing and non-OO contexts
  // (e.g., async args and results):
  public func getTree() : Tree<X, Y> {
    tree
  };

  public func find(x:X) : ?Y =
    findRec(x, compareTo, tree);

  public func insert(x:X, y:Y) : ?Y {
    let (res, t) = insertRoot(x, compareTo, y, tree);
    tree := t;
    res
  };

  public func remove(x:X) : ?Y {
    let (res, t) = removeRoot(x, compareTo, tree);
    tree := t;
    res
  };

  // iterator is persistent, like the tree itself;
  public func iter() : I.Iter<(X, Y)> = toIter(tree, #l2r);

  public func rev() : I.Iter<(X, Y)> = toIter(tree, #r2l);

};


type IterRep<X, Y> = List.List<{#tr:Tree<X, Y>; #xy:(X, ?Y)}>;

public func toIter<X, Y>(t:Tree<X, Y>, dir:{#l2r; #r2l}) : I.Iter<(X, Y)> {
  object {
    var trees : IterRep<X, Y> = ?(#tr t, null);
    public func next() : ?(X, Y) {
      switch (dir, trees) {
      case (_, null) { null };
      case (_, ?(#tr(#emp or #blackEmp), ts))                     { trees := ts; next() };
      case (_, ?(#xy xy, ts))                         { trees := ts; switch (xy.1) { case null next(); case (?y) ?(xy.0, y) } };
      case (#l2r, ?(#tr(#node(_, l, xy, r)), ts))     { trees := ?(#tr l, ?(#xy xy, ?(#tr r, ts))); next() };
      case (#r2l, ?(#tr(#node(_, l, xy, r)), ts))     { trees := ?(#tr r, ?(#xy xy, ?(#tr l, ts))); next() };
      }
    };
  }
};

<<<<<<< HEAD
func removeRoot<X, Y>(x:X, compareTo:(X, X) -> Comp, t:Tree<X, Y>)
  : (?Y, Tree<X, Y>)
{
  // do recursion, then re-color root as black:
  switch (removeRec(x, compareTo, t)) {
  case (yo, #blackEmp) { (yo, #blackEmp) };
  case (yo, #emp) { (yo, #blackEmp) };
  case (yo, #node(_, l, xy, r)) { (yo, #node(#B, l, xy, r)) };
  }
};

func removeRec<X, Y>(x:X, compareTo:(X, X) -> Comp, t:Tree<X, Y>)
=======
func removeRec<X, Y>(x:X, compareTo:(X, X) -> O.Ordering, t:Tree<X, Y>)
>>>>>>> a5eabd2f
  : (?Y, Tree<X, Y>)
{
  switch t {
    case (#blackEmp) { P.unreachable() };
    case (#emp) { (null, #emp) };
    case (#node(#R, #emp, xy, #emp)) {
           switch (compareTo(x, xy.0)) {
             case (#eq) { (xy.1, #blackEmp) };
             case _ { (null, t) }
           }
         };
    case (#node(#B, #emp, xy, #emp)) {
           switch (compareTo(x, xy.0)) {
             case (#eq) { (xy.1, #blackEmp) };
             case _ { (null, t) }
           }
         };
    case _ {
           P.xxx()
         }
  }
};

func balRec<X, Y>(color:Color, lt:Tree<X, Y>, kv:(X, ?Y), rt:Tree<X, Y>) : Tree<X, Y> {
  P.xxx()
};

func bal<X, Y>(color:Color, lt:Tree<X, Y>, kv:(X, ?Y), rt:Tree<X, Y>) : Tree<X, Y> {
  // thank you, algebraic pattern matching!
  // following notes from [Ravi Chugh](https://www.classes.cs.uchicago.edu/archive/2019/spring/22300-1/lectures/RedBlackTrees/index.html)
  switch (color, lt, kv, rt) {
  case (#B, #node(#R, #node(#R, a, x, b), y, c), z, d) #node(#R, #node(#B, a, x, b), y, #node(#B, c, z, d));
  case (#B, #node(#R, a, x, #node(#R, b, y, c)), z, d) #node(#R, #node(#B, a, x, b), y, #node(#B, c, z, d));
  case (#B, a, x, #node(#R, #node(#R, b, y, c), z, d)) #node(#R, #node(#B, a, x, b), y, #node(#B, c, z, d));
  case (#B, a, x, #node(#R, b, y, #node(#R, c, z, d))) #node(#R, #node(#B, a, x, b), y, #node(#B, c, z, d));
  case _ { #node(color, lt, kv, rt) };
  }
};

func insertRoot<X, Y>(x:X, compareTo:(X, X) -> O.Ordering, y:Y, t:Tree<X, Y>)
  : (?Y, Tree<X, Y>)
{
  // do recursion, then re-color root as black:
  switch (insertRec(x, compareTo, y, t)) {
  case (_, #emp) { P.unreachable() };
  case (_, #blackEmp) { P.unreachable() };
  case (yo, #node(_, l, xy, r)) { (yo, #node(#B, l, xy, r)) };
  }
};

func insertRec<X, Y>(x:X, compareTo:(X, X) -> O.Ordering, y:Y, t:Tree<X, Y>)
  : (?Y, Tree<X, Y>)
{
  switch t {
  case (#emp) { (null, #node(#R, #emp, (x, ?y), #emp)) };
  case (#blackEmp) { (null, #node(#R, #blackEmp, (x, ?y), #blackEmp)) };
  case (#node(c, l, xy, r)) {
         switch (compareTo(x, xy.0)) {
         case (#lt) {
                let (yo, l2) = insertRec(x, compareTo, y, l);
                (yo, bal(c, l2, xy, r))
              };
         case (#eq) {
                (xy.1, #node(c, l, (x, ?y), r))
              };
         case (#gt) {
                let (yo, r2) = insertRec(x, compareTo, y, r);
                (yo, bal(c, l, xy, r2))
              };
         }
       }
  }
};

func findRec<X, Y>(x:X, compareTo:(X, X) -> O.Ordering, t:Tree<X, Y>) : ?Y {
  switch t {
  case (#emp or #blackEmp) { null };
  case (#node(c, l, xy, r)) {
         switch (compareTo(x, xy.0)) {
         case (#lt) { findRec(x, compareTo, l) };
         case (#eq) { xy.1 };
         case (#gt) { findRec(x, compareTo, r) };
         }
       };
  }
};


public func height<X, Y>(t:Tree<X, Y>) : Nat {
  switch t {
    case (#emp or #blackEmp) 0;
    case (#node(_, l, _, r)) {
           Nat.max(height(l), height(r))
         }
  }
};

public func size<X, Y>(t:Tree<X, Y>) : Nat {
  switch t {
    case (#emp or #blackEmp) 0;
    case (#node(_, l, _, r)) {
           size(l) + size(r)
         };
  }
};

}<|MERGE_RESOLUTION|>--- conflicted
+++ resolved
@@ -2,26 +2,15 @@
 import I "Iter";
 import List "List";
 import Nat "Nat";
-<<<<<<< HEAD
 import P "Prelude";
-import O "Option";
+import Opt "Option";
+import Ord "Ord";
 
 module {
 
-public type Comp = {
-  #lt;
-  #eq;
-  #gt;
-};
+public type Ordering = Ord.Ordering;
 
 public type Color = {#BB; #B; #R; #RR}; // (double) black, (double) red
-=======
-import O "Ord";
-
-module {
-
-public type Color = {#R; #B};
->>>>>>> a5eabd2f
 
 public type Tree<X, Y> = {
   #node : (Color, Tree<X, Y>, (X, ?Y), Tree<X, Y>);
@@ -29,7 +18,7 @@
   #blackEmp
 };
 
-public class RBTree<X, Y>(compareTo:(X, X) -> O.Ordering) {
+public class RBTree<X, Y>(compareTo:(X, X) -> Ordering) {
 
   var tree: Tree<X, Y> = (#emp : Tree<X, Y>);
 
@@ -80,8 +69,7 @@
   }
 };
 
-<<<<<<< HEAD
-func removeRoot<X, Y>(x:X, compareTo:(X, X) -> Comp, t:Tree<X, Y>)
+func removeRoot<X, Y>(x:X, compareTo:(X, X) -> Ordering, t:Tree<X, Y>)
   : (?Y, Tree<X, Y>)
 {
   // do recursion, then re-color root as black:
@@ -92,10 +80,7 @@
   }
 };
 
-func removeRec<X, Y>(x:X, compareTo:(X, X) -> Comp, t:Tree<X, Y>)
-=======
-func removeRec<X, Y>(x:X, compareTo:(X, X) -> O.Ordering, t:Tree<X, Y>)
->>>>>>> a5eabd2f
+func removeRec<X, Y>(x:X, compareTo:(X, X) -> Ordering, t:Tree<X, Y>)
   : (?Y, Tree<X, Y>)
 {
   switch t {
@@ -135,7 +120,7 @@
   }
 };
 
-func insertRoot<X, Y>(x:X, compareTo:(X, X) -> O.Ordering, y:Y, t:Tree<X, Y>)
+func insertRoot<X, Y>(x:X, compareTo:(X, X) -> Ordering, y:Y, t:Tree<X, Y>)
   : (?Y, Tree<X, Y>)
 {
   // do recursion, then re-color root as black:
@@ -146,7 +131,7 @@
   }
 };
 
-func insertRec<X, Y>(x:X, compareTo:(X, X) -> O.Ordering, y:Y, t:Tree<X, Y>)
+func insertRec<X, Y>(x:X, compareTo:(X, X) -> Ordering, y:Y, t:Tree<X, Y>)
   : (?Y, Tree<X, Y>)
 {
   switch t {
@@ -170,7 +155,7 @@
   }
 };
 
-func findRec<X, Y>(x:X, compareTo:(X, X) -> O.Ordering, t:Tree<X, Y>) : ?Y {
+func findRec<X, Y>(x:X, compareTo:(X, X) -> Ordering, t:Tree<X, Y>) : ?Y {
   switch t {
   case (#emp or #blackEmp) { null };
   case (#node(c, l, xy, r)) {
