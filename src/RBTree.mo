--- conflicted
+++ resolved
@@ -171,12 +171,7 @@
   }
 };
 
-<<<<<<< HEAD
-public func height<X, Y>(t:Tree<X, Y>) : Nat {
-=======
-
 func height<X, Y>(t:Tree<X, Y>) : Nat {
->>>>>>> cd2ca592
   switch t {
     case (#leaf) 0;
     case (#node(_, l, _, r)) {
