/// Certified data.
///
/// The Internet Computer allows canister smart contracts to store a small amount of data during
/// update method processing so that during query call processing, the canister can obtain
/// a certificate about that data.
///
/// This module provides a _low-level_ interface to this API, aimed at advanced
/// users and library implementors. See the Internet Computer Functional
/// Specification and corresponding documentation for how to use this to make query
/// calls to your canister tamperproof.

import Prim "mo:⛔";

module {

  /// Set the certified data.
  ///
  /// Must be called from an update method, else traps.
  /// Must be passed a blob of at most 32 bytes, else traps.
  ///
  /// Example:
  /// ```motoko no-repl
  /// import CertifiedData "mo:base/CertifiedData";
  /// import Blob "mo:base/Blob";
  ///
  /// // Must be in an update call
  ///
  /// let array : [Nat8] = [1, 2, 3];
<<<<<<< HEAD
  /// let blob = Blob.fromArray(array);
=======
  /// let blob = Blob.fromArray(a);
>>>>>>> d178b157
  /// CertifiedData.set(blob);
  /// ```
  ///
  /// See a full example on how to use certified variables here: https://github.com/dfinity/examples/tree/master/motoko/cert-var
  ///
  public let set : (data : Blob) -> () = Prim.setCertifiedData;

  /// Gets a certificate
  ///
  /// Returns `null` if no certificate is available, e.g. when processing an
  /// update call or inter-canister call. This returns a non-`null` value only
  /// when processing a query call.
  ///
  /// Example:
  /// ```motoko no-repl
  /// import CertifiedData "mo:base/CertifiedData";
  /// // Must be in a query call
  ///
  /// CertifiedData.getCertificate();
  /// ```
  /// See a full example on how to use certified variables here: https://github.com/dfinity/examples/tree/master/motoko/cert-var
  ///
  public let getCertificate : () -> ?Blob = Prim.getCertificate;
}<|MERGE_RESOLUTION|>--- conflicted
+++ resolved
@@ -26,11 +26,7 @@
   /// // Must be in an update call
   ///
   /// let array : [Nat8] = [1, 2, 3];
-<<<<<<< HEAD
   /// let blob = Blob.fromArray(array);
-=======
-  /// let blob = Blob.fromArray(a);
->>>>>>> d178b157
   /// CertifiedData.set(blob);
   /// ```
   ///
@@ -53,5 +49,5 @@
   /// ```
   /// See a full example on how to use certified variables here: https://github.com/dfinity/examples/tree/master/motoko/cert-var
   ///
-  public let getCertificate : () -> ?Blob = Prim.getCertificate;
+  public let getCertificate : () -> ?Blob = Prim.getCertificate
 }