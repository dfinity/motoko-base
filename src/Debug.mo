/// Utility functions for debugging.
///
/// Import from the base library to use this module.
/// ```motoko name=import
/// import Debug "mo:base/Debug";
/// ```

import Prim "mo:⛔";
module {
  /// Prints `text` to output stream.
  ///
  /// NOTE: The output is placed in the replica log. When running on mainnet,
  /// this function has no effect.
  ///
  /// ```motoko include=import
  /// Debug.print "Hello New World!";
  /// Debug.print(debug_show(4)) // Often used with `debug_show` to convert values to Text
  /// ```
  public func print(text : Text) {
    Prim.debugPrint text;
  };

<<<<<<< HEAD
  /// `trap(t)` traps execution with a user-provided diagnostic message.
  ///
  /// The caller of a future whose execution called `trap(t)` will
  /// observe the trap as an `Error` value, thrown at `await`, with code
  /// `#canister_error` and message `m`. Here `m` is a more descriptive `Text`
  /// message derived from the provided `t`. See example for more details.
  ///
  /// NOTE: Other execution environments that cannot handle traps may only
  /// propagate the trap and terminate execution, with or without some
  /// descriptive message.
  ///
  /// ```motoko
  /// import Debug "mo:base/Debug";
  /// import Error "mo:base/Error";
  ///
  /// actor {
  ///   func fail() : async () {
  ///     Debug.trap("user provided error message");
  ///   };
  ///
  ///   public func foo() : async () {
  ///     try {
  ///       await fail();
  ///     } catch e {
  ///       let code = Error.code(e); // evaluates to #canister_error
  ///       let message = Error.message(e); // contains user provided error message
  ///     }
  ///   };
  /// }
  /// ```
  public func trap(errorMessage : Text) : None {
    Prim.trap errorMessage;
  };
};
=======
  /// `print(t)` emits text `t` to the debug output stream.
  /// How this stream is stored or displayed depends on the
  /// execution environment.
  public let print : Text -> () = Prim.debugPrint;

  /// `trap(t)` traps execution with a user-provided message.
  public let trap : Text -> None = Prim.trap;

}
>>>>>>> 70c8d225
<|MERGE_RESOLUTION|>--- conflicted
+++ resolved
@@ -17,10 +17,9 @@
   /// Debug.print(debug_show(4)) // Often used with `debug_show` to convert values to Text
   /// ```
   public func print(text : Text) {
-    Prim.debugPrint text;
+    Prim.debugPrint text
   };
 
-<<<<<<< HEAD
   /// `trap(t)` traps execution with a user-provided diagnostic message.
   ///
   /// The caller of a future whose execution called `trap(t)` will
@@ -52,17 +51,6 @@
   /// }
   /// ```
   public func trap(errorMessage : Text) : None {
-    Prim.trap errorMessage;
-  };
-};
-=======
-  /// `print(t)` emits text `t` to the debug output stream.
-  /// How this stream is stored or displayed depends on the
-  /// execution environment.
-  public let print : Text -> () = Prim.debugPrint;
-
-  /// `trap(t)` traps execution with a user-provided message.
-  public let trap : Text -> None = Prim.trap;
-
-}
->>>>>>> 70c8d225
+    Prim.trap errorMessage
+  }
+}