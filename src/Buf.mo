--- conflicted
+++ resolved
@@ -38,13 +38,8 @@
         if (count == 0)
           (if (initCapacity > 0) initCapacity else 1)
         else
-<<<<<<< HEAD
           2 * elems.size();
-      let elems2 = A.init<X>(size, elem);
-=======
-          2 * elems.len();
       let elems2 = Prim.Array_init<X>(size, elem);
->>>>>>> 27cc0d57
       var i = 0;
       label l loop {
         if (i >= count) break l;
