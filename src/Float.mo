--- conflicted
+++ resolved
@@ -1,10 +1,6 @@
 /// Double precision (64-bit) floating-point numbers in IEEE 754 representation.
 ///
-<<<<<<< HEAD
-/// Common floating-point constants and functions.
-=======
 /// This module contains common floating-point constants and utility functions.
->>>>>>> daffba58
 ///
 /// Notation for special values in the documentation below:
 /// `+inf`: Positive infinity
@@ -36,11 +32,7 @@
 ///   let y = 0.3;
 ///
 ///   let epsilon = 1e-6; // This depends on the application case (needs a numerical error analysis).
-<<<<<<< HEAD
 ///   Float.equals(x, y, epsilon) // => true
-=======
-///   let equals = Float.abs(x - y) <= epsilon;
->>>>>>> daffba58
 ///   ```
 ///
 /// * For absolute precision, it is recommened to encode the fraction number as a pair of a Nat for the base
@@ -517,7 +509,6 @@
   /// ```
   public let fromInt : Int -> Float = Prim.intToFloat;
 
-<<<<<<< HEAD
   /// Determines whether `x` is equal to `y` within the defined tolerance of `epsilon`.
   /// The `epsilon` considers numerical erros, see comment above.
   /// Equivalent to `Float.abs(x - y) <= epsilon` for a non-negative epsilon.
@@ -532,26 +523,12 @@
   /// equal(-inf, -inf, epsilon) => true for any `epsilon >= 0.0`
   /// equal(x, nan, epsilon)     => false for any x and `epsilon >= 0.0`
   /// equal(nan, y, epsilon)     => false for any y and `epsilon >= 0.0`
-=======
-  /// Returns `x == y`.
-  ///
-  /// Note: This operation is discouraged as it does not consider numerical errors, see comment above.
-  ///
-  /// Special cases:
-  /// ```
-  /// equal(+0.0, -0.0) => true
-  /// equal(-0.0, +0.0) => true
-  /// equal(+inf, +inf) => true
-  /// equal(-inf, -inf) => true
-  /// equal(nan, nan)   => false
->>>>>>> daffba58
-  /// ```
-  ///
-  /// Example:
-  /// ```motoko
-  /// import Float "mo:base/Float";
-  ///
-<<<<<<< HEAD
+  /// ```
+  ///
+  /// Example:
+  /// ```motoko
+  /// import Float "mo:base/Float";
+  ///
   /// let epsilon = 1e-6;
   /// Float.equal(-12.3, -1.23e1, epsilon) // => true
   /// ```
@@ -577,41 +554,18 @@
   /// notEqual(-inf, -inf, epsilon) => false for any `epsilon >= 0.0`
   /// notEqual(x, nan, epsilon)     => true for any x and `epsilon >= 0.0`
   /// notEqual(nan, y, epsilon)     => true for any y and `epsilon >= 0.0`
-=======
-  /// Float.equal(-12.3, -1.23e1) // => true
-  /// ```
-  public func equal(x : Float, y : Float) : Bool { x == y };
-
-  /// Returns `x != y`.
-  ///
-  /// Note: This operation is discouraged as it does not consider numerical errors, see comment above.
-  ///
-  /// Special cases:
-  /// ```
-  /// notEqual(+0.0, -0.0) => false
-  /// notEqual(-0.0, +0.0) => false
-  /// notEqual(+inf, +inf) => false
-  /// notEqual(-inf, -inf) => false
-  /// notEqual(nan, nan)   => true
->>>>>>> daffba58
-  /// ```
-  ///
-  /// Example:
-  /// ```motoko
-  /// import Float "mo:base/Float";
-  ///
-<<<<<<< HEAD
+  /// ```
+  ///
+  /// Example:
+  /// ```motoko
+  /// import Float "mo:base/Float";
+  ///
   /// let epsilon = 1e-6;
   /// Float.notEqual(-12.3, -1.23e1, epsilon) // => false
   /// ```
   public func notEqual(x : Float, y : Float, epsilon : Float) : Bool {
     not equal(x, y, epsilon)
   };
-=======
-  /// Float.notEqual(-12.3, -1.23e1) // => false
-  /// ```
-  public func notEqual(x : Float, y : Float) : Bool { x != y };
->>>>>>> daffba58
 
   /// Returns `x < y`.
   ///
@@ -685,7 +639,6 @@
   /// ```
   public func greaterOrEqual(x : Float, y : Float) : Bool { x >= y };
 
-<<<<<<< HEAD
   /// Defines a total order of `x` and `y` for use in sorting.
   ///
   /// Note: Using this operation to determine equality or inequality is discouraged for two reasons:
@@ -703,21 +656,6 @@
   /// * positive numbers (including positive subnormal numbers in standard order)
   /// * positive infinity
   /// * positive nan (no distinction between signalling and quiet positive nan)
-=======
-  /// Returns the order of `x` and `y`.
-  ///
-  /// Note: This operation is discouraged as it does not consider numerical errors for equality, see comment above.
-  ///
-  /// Issue: Undefined behavior for `nan`, not defining a total number order.
-  ///
-  /// Special cases:
-  /// ```
-  /// compare(+0.0, -0.0) => #equal
-  /// compare(-0.0, +0.0) => #equal
-  /// compare(nan, y) is undefined for any Float y
-  /// compare(x, nan) is undefined for any Float x
-  /// ```
->>>>>>> daffba58
   ///
   /// Example:
   /// ```motoko
@@ -746,6 +684,11 @@
     }
   };
 
+
+  /// Returns the negation of `x`, `-x` .
+  /// @deprecated Use `Float.neg()` since this function name is misspelled.
+  public func neq(x : Float) : Float { -x }; // Typo: Should be changed to `neg`
+
   /// Returns the negation of `x`, `-x` .
   ///
   /// Changes the sign bit for infinity.
@@ -756,16 +699,10 @@
   /// ```motoko
   /// import Float "mo:base/Float";
   ///
-<<<<<<< HEAD
   /// Float.neg(1.23) // => -1.23
   /// ```
   public func neg(x : Float) : Float { -x };
-=======
-  /// Float.neq(1.23) // => -1.23
-  /// ```
-  public func neq(x : Float) : Float { -x }; // Typo: Should be changed to `neg`
->>>>>>> daffba58
-
+  
   /// Returns the sum of `x` and `y`, `x + y`.
   ///
   /// Note: Numerical errors may occur, see comment above.
