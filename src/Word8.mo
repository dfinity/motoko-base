<<<<<<< HEAD
/// 8-bit unsigned binary integers with modular arithmetic
=======
/// 8-bit binary unsigned integers with modular arithmetic
>>>>>>> 69ece2af
///
/// Most operations are available as built-in operators (e.g. `1 + 1`).
import Nat "Nat";
import Int "Int";
import Prim "mo:prim";

module {

  /// Conversion.
  public let toNat : Word8 -> Nat = Prim.word8ToNat;

  /// Conversion. Wraps around.
  public let fromNat : Nat -> Word8  = Prim.natToWord8;

  /// Conversion. Returns `x mod 2^8`.
  public let toInt: (x : Word8) -> Int = Prim.word8ToInt;

  /// Conversion. Returns `x mod 2^8`.
  public let fromInt : (x : Int) -> Word8  = Prim.intToWord8;

  /// Returns the Text representation of `x`.
  public func toText(x : Word8) : Text {
    Nat.toText(toNat(x))
  };

  /// Returns the minimum of `x` and `y`.
  public func min(x : Word8, y : Word8) : Word8 {
    if (x < y) x else y
  };

  /// Returns the maximum of `x` and `y`.
  public func max( x : Word8, y : Word8) : Word8 {
    if (x < y) y else x
  };

  /// Returns `x == y`.
  public func equal(x : Word8, y : Word8) : Bool { x == y };

  /// Returns `x != y`.
  public func notEqual(x : Word8, y : Word8) : Bool { x != y };

  /// Returns `x < y`.
  public func less(x : Word8, y : Word8) : Bool { x < y };

  /// Returns `x <= y`.
  public func lessOrEqual(x : Word8, y : Word8) : Bool { x <= y };

  /// Returns `x > y`.
  public func greater(x : Word8, y : Word8) : Bool { x > y };

  /// Returns `x >= y`.
  public func greaterOrEqual(x : Word8, y : Word8) : Bool { x >= y };

  /// Returns the order of `x` and `y`.
  public func compare(x : Word8, y : Word8) : { #less; #equal; #greater} {
    if (x < y) #less
    else if (x == y) #equal
    else #greater
  };

  /// Returns the sum of `x` and `y`, `(x + y) mod 2^8`.
  public func add(x : Word8, y : Word8) : Word8 { x + y };

  /// Returns the difference of `x` and `y`, `(2^8 + x - y) mod 2^8`.
  public func sub(x : Word8, y : Word8) : Word8 { x - y };

  /// Returns the product of `x` and `y`, `(x * y) mod 2^8`.
  public func mul(x : Word8, y : Word8) : Word8 { x * y };

  /// Returns the truncated quotient of `x and y`, `floor (x / y)`.
  /// Traps when `y` is 0.
  public func div(x : Word8, y : Word8) : Word8 { x / y };

  /// Returns the remainder of the division of 'x' by `y`, `x - y * floor ( x / y)`.
  /// Traps when `y` is 0.
  public func rem(x : Word8, y : Word8) : Word8 { x % y };

  /// Returns `x` to the power of `y`, `(x ** y) mod 2^8`.
  public func pow(x : Word8, y : Word8) : Word8 { x ** y };

  /// Returns the bitwise negation of `x`, `^x`.
  public func bitnot(x : Word8, y : Word8) : Word8 { ^x };

  /// Returns the bitwise and of `x` and `y`, `x & y`.
  public func bitand(x : Word8, y : Word8) : Word8 { x & y };

  /// Returns the bitwise or of `x` and `y`, `x \| y`.
  public func bitor(x : Word8, y : Word8) : Word8 { x | y };

  /// Returns the bitwise exclusive or of `x` and `y`, `x ^ y`.
  public func bitxor(x : Word8, y : Word8) : Word8 { x ^ y };

  /// Returns the bitwise shift left of `x` by `y`, `x << y`.
  public func bitshiftLeft(x : Word8, y : Word8) : Word8 { x << y };

  /// Returns the bitwise shift right of `x` by `y`, `x >> y`.
  public func bitshiftRight(x : Word8, y : Word8) : Word8 { x >> y };

  /// Returns the signed shift right of `x` by `y`, `x +>> y`.
  public func bitshiftRightSigned(x : Word8, y : Word8) : Word8 { x +>> y };

  /// Returns the bitwise rotate left of `x` by `y`, `x <<> y`.
  public func bitrotLeft(x : Word8, y : Word8) : Word8 { x <<> y };

  /// Returns the bitwise rotate right of `x` by `y`, `x <>> y`.
  public func bitrotRight(x : Word8, y : Word8) : Word8 { x <>> y };

  /// Returns the count of non-zero bits in `x`.
  public let popcnt : (x : Word8) -> Word8 = Prim.popcntWord8;

  /// Returns the count of leading zero bits in `x`.
  public let clz : (x : Word8) -> Word8 = Prim.clzWord8;

  /// Returns the count of trailing zero bits in `x`.
  public let ctz : (x : Word8) -> Word8 = Prim.ctzWord8;

  /// Returns the result of testing bit `y` in `x`, `(x & 2^y) == 2^y`.
  public let btst : (x : Word8, y: Word8) -> Bool = Prim.btstWord8;

}<|MERGE_RESOLUTION|>--- conflicted
+++ resolved
@@ -1,8 +1,4 @@
-<<<<<<< HEAD
-/// 8-bit unsigned binary integers with modular arithmetic
-=======
 /// 8-bit binary unsigned integers with modular arithmetic
->>>>>>> 69ece2af
 ///
 /// Most operations are available as built-in operators (e.g. `1 + 1`).
 import Nat "Nat";
