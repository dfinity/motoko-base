///  Provides utility functions on 32-bit signed integers.
/// 
/// :::note
/// Most operations are available as built-in operators (e.g. `1 + 1`).
/// :::
/// 
/// :::info [Function form for higher-order use]
/// 
/// Several arithmetic and comparison functions (e.g. `add`, `sub`, `bitor`, `bitand`, `pow`) are defined in this module to enable their use as first-class function values, which is not possible with operators like `+`, `-`, `==`, etc., in Motoko. This allows you to pass these operations to higher-order functions such as `map`, `foldLeft`, or `sort`.
/// :::
/// 
///  ```motoko name=import
///  import Int32 "mo:base/Int32";
///  ```
import Int "Int";
import Prim "mo:⛔";

module {

  ///  32-bit signed integers.
  public type Int32 = Prim.Types.Int32;

  ///  Minimum 32-bit integer value, `-2 ** 31`.
  /// 
  ///  Example:
  ///  ```motoko include=import
  ///  Int32.minimumValue // => -2_147_483_648
  ///  ```
  public let minimumValue = -2_147_483_648 : Int32;

  ///  Maximum 32-bit integer value, `+2 ** 31 - 1`.
  /// 
  ///  Example:
  ///  ```motoko include=import
  ///  Int32.maximumValue // => +2_147_483_647
  ///  ```
  public let maximumValue = 2_147_483_647 : Int32;

  ///  Converts a 32-bit signed integer to a signed integer with infinite precision.
  /// 
  ///  Example:
  ///  ```motoko include=import
  ///  Int32.toInt(123_456) // => 123_456 : Int
  ///  ```
  public let toInt : Int32 -> Int = Prim.int32ToInt;

  ///  Converts a signed integer with infinite precision to a 32-bit signed integer.
  /// 
  ///  Traps on overflow/underflow.
  /// 
  ///  Example:
  ///  ```motoko include=import
  ///  Int32.fromInt(123_456) // => +123_456 : Int32
  ///  ```
  public let fromInt : Int -> Int32 = Prim.intToInt32;

  ///  Converts a signed integer with infinite precision to a 32-bit signed integer.
  /// 
  ///  Wraps on overflow/underflow.
  /// 
  ///  Example:
  ///  ```motoko include=import
  ///  Int32.fromIntWrap(-123_456) // => -123_456 : Int
  ///  ```
  public let fromIntWrap : Int -> Int32 = Prim.intToInt32Wrap;

  ///  Converts a 16-bit signed integer to a 32-bit signed integer.
  /// 
  ///  Example:
  ///  ```motoko include=import
  ///  Int32.fromInt16(-123) // => -123 : Int32
  ///  ```
  public let fromInt16 : Int16 -> Int32 = Prim.int16ToInt32;

  ///  Converts a 32-bit signed integer to a 16-bit signed integer.
  /// 
  ///  Traps on overflow/underflow.
  /// 
  ///  Example:
  ///  ```motoko include=import
  ///  Int32.toInt16(-123) // => -123 : Int16
  ///  ```
  public let toInt16 : Int32 -> Int16 = Prim.int32ToInt16;

  ///  Converts a 64-bit signed integer to a 32-bit signed integer.
  /// 
  ///  Traps on overflow/underflow.
  /// 
  ///  Example:
  ///  ```motoko include=import
  ///  Int32.fromInt64(-123_456) // => -123_456 : Int32
  ///  ```
  public let fromInt64 : Int64 -> Int32 = Prim.int64ToInt32;

  ///  Converts a 32-bit signed integer to a 64-bit signed integer.
  /// 
  ///  Example:
  ///  ```motoko include=import
  ///  Int32.toInt64(-123_456) // => -123_456 : Int64
  ///  ```
  public let toInt64 : Int32 -> Int64 = Prim.int32ToInt64;

  ///  Converts an unsigned 32-bit integer to a signed 32-bit integer.
  /// 
  ///  Wraps on overflow/underflow.
  /// 
  ///  Example:
  ///  ```motoko include=import
  ///  Int32.fromNat32(123_456) // => +123_456 : Int32
  ///  ```
  public let fromNat32 : Nat32 -> Int32 = Prim.nat32ToInt32;

  ///  Converts a signed 32-bit integer to an unsigned 32-bit integer.
  /// 
  ///  Wraps on overflow/underflow.
  /// 
  ///  Example:
  ///  ```motoko include=import
  ///  Int32.toNat32(-1) // => 4_294_967_295 : Nat32 // underflow
  ///  ```
  public let toNat32 : Int32 -> Nat32 = Prim.int32ToNat32;

  ///  Returns the Text representation of `x`. Textual representation _do not_
  ///  contain underscores to represent commas.
  /// 
  ///  Example:
  ///  ```motoko include=import
  ///  Int32.toText(-123456) // => "-123456"
  ///  ```
  public func toText(x : Int32) : Text {
    Int.toText(toInt(x))
  };

  ///  Returns the absolute value of `x`.
  /// 
  ///  Traps when `x == -2 ** 31` (the minimum `Int32` value).
  /// 
  ///  Example:
  ///  ```motoko include=import
  ///  Int32.abs(-123456) // => +123_456
  ///  ```
  public func abs(x : Int32) : Int32 {
    fromInt(Int.abs(toInt(x)))
  };

  ///  Returns the minimum of `x` and `y`.
  /// 
  ///  Example:
  ///  ```motoko include=import
  ///  Int32.min(+2, -3) // => -3
  ///  ```
  public func min(x : Int32, y : Int32) : Int32 {
    if (x < y) { x } else { y }
  };

  ///  Returns the maximum of `x` and `y`.
  /// 
  ///  Example:
  ///  ```motoko include=import
  ///  Int32.max(+2, -3) // => +2
  ///  ```
  public func max(x : Int32, y : Int32) : Int32 {
    if (x < y) { y } else { x }
  };

  ///  Equality function for Int32 types.
  ///  This is equivalent to `x == y`.
  /// 
  ///  Example:
  ///  ```motoko include=import
  ///  Int32.equal(-1, -1); // => true
  ///  ```
  /// 

  /// 
  ///  Example:
  ///  ```motoko include=import
  ///  import Buffer "mo:base/Buffer";
  /// 
  ///  let buffer1 = Buffer.Buffer<Int32>(1);
  ///  buffer1.add(-3);
  ///  let buffer2 = Buffer.Buffer<Int32>(1);
  ///  buffer2.add(-3);
  ///  Buffer.equal(buffer1, buffer2, Int32.equal) // => true
  ///  ```
  public func equal(x : Int32, y : Int32) : Bool { x == y };

  ///  Inequality function for Int32 types.
  ///  This is equivalent to `x != y`.
  /// 
  ///  Example:
  ///  ```motoko include=import
  ///  Int32.notEqual(-1, -2); // => true
  ///  ```
  /// 

  public func notEqual(x : Int32, y : Int32) : Bool { x != y };

  ///  "Less than" function for Int32 types.
  ///  This is equivalent to `x < y`.
  /// 
  ///  Example:
  ///  ```motoko include=import
  ///  Int32.less(-2, 1); // => true
  ///  ```
  /// 

  public func less(x : Int32, y : Int32) : Bool { x < y };

  ///  "Less than or equal" function for Int32 types.
  ///  This is equivalent to `x <= y`.
  /// 
  ///  Example:
  ///  ```motoko include=import
  ///  Int32.lessOrEqual(-2, -2); // => true
  ///  ```
  /// 

  public func lessOrEqual(x : Int32, y : Int32) : Bool { x <= y };

  ///  "Greater than" function for Int32 types.
  ///  This is equivalent to `x > y`.
  /// 
  ///  Example:
  ///  ```motoko include=import
  ///  Int32.greater(-2, -3); // => true
  ///  ```
  /// 

  public func greater(x : Int32, y : Int32) : Bool { x > y };

  ///  "Greater than or equal" function for Int32 types.
  ///  This is equivalent to `x >= y`.
  /// 
  ///  Example:
  ///  ```motoko include=import
  ///  Int32.greaterOrEqual(-2, -2); // => true
  ///  ```
  /// 

  public func greaterOrEqual(x : Int32, y : Int32) : Bool { x >= y };

  ///  General-purpose comparison function for `Int32`. Returns the `Order` (
  ///  either `#less`, `#equal`, or `#greater`) of comparing `x` with `y`.
  /// 
  ///  Example:
  ///  ```motoko include=import
  ///  Int32.compare(-3, 2) // => #less
  ///  ```
  /// 
  ///  This function can be used as value for a high order function, such as a sort function.
  /// 
  ///  Example:
  ///  ```motoko include=import
  ///  import Array "mo:base/Array";
  ///  Array.sort([1, -2, -3] : [Int32], Int32.compare) // => [-3, -2, 1]
  ///  ```
  public func compare(x : Int32, y : Int32) : { #less; #equal; #greater } {
    if (x < y) { #less } else if (x == y) { #equal } else { #greater }
  };

  ///  Returns the negation of `x`, `-x`.
  /// 
  ///  Traps on overflow, i.e. for `neg(-2 ** 31)`.
  /// 
  ///  Example:
  ///  ```motoko include=import
  ///  Int32.neg(123) // => -123
  ///  ```
  /// 

  public func neg(x : Int32) : Int32 { -x };

  ///  Returns the sum of `x` and `y`, `x + y`.
  /// 
  ///  Traps on overflow/underflow.
  /// 
  ///  Example:
  ///  ```motoko include=import
  ///  Int32.add(100, 23) // => +123
  ///  ```
  /// 

  /// 
  ///  Example:
  ///  ```motoko include=import
  ///  import Array "mo:base/Array";
  ///  Array.foldLeft<Int32, Int32>([1, -2, -3], 0, Int32.add) // => -4
  ///  ```
  public func add(x : Int32, y : Int32) : Int32 { x + y };

  ///  Returns the difference of `x` and `y`, `x - y`.
  /// 
  ///  Traps on overflow/underflow.
  /// 
  ///  Example:
  ///  ```motoko include=import
  ///  Int32.sub(1234, 123) // => +1_111
  ///  ```
  /// 

  /// 
  ///  Example:
  ///  ```motoko include=import
  ///  import Array "mo:base/Array";
  ///  Array.foldLeft<Int32, Int32>([1, -2, -3], 0, Int32.sub) // => 6
  ///  ```
  public func sub(x : Int32, y : Int32) : Int32 { x - y };

  ///  Returns the product of `x` and `y`, `x * y`.
  /// 
  ///  Traps on overflow/underflow.
  /// 
  ///  Example:
  ///  ```motoko include=import
  ///  Int32.mul(123, 100) // => +12_300
  ///  ```
  /// 

  /// 
  ///  Example:
  ///  ```motoko include=import
  ///  import Array "mo:base/Array";
  ///  Array.foldLeft<Int32, Int32>([1, -2, -3], 1, Int32.mul) // => 6
  ///  ```
  public func mul(x : Int32, y : Int32) : Int32 { x * y };

  ///  Returns the signed integer division of `x` by `y`, `x / y`.
  ///  Rounds the quotient towards zero, which is the same as truncating the decimal places of the quotient.
  /// 
  ///  Traps when `y` is zero.
  /// 
  ///  Example:
  ///  ```motoko include=import
  ///  Int32.div(123, 10) // => +12
  ///  ```
  /// 

  public func div(x : Int32, y : Int32) : Int32 { x / y };

  ///  Returns the remainder of the signed integer division of `x` by `y`, `x % y`,
  ///  which is defined as `x - x / y * y`.
  /// 
  ///  Traps when `y` is zero.
  /// 
  ///  Example:
  ///  ```motoko include=import
  ///  Int32.rem(123, 10) // => +3
  ///  ```
  /// 

  public func rem(x : Int32, y : Int32) : Int32 { x % y };

  ///  Returns `x` to the power of `y`, `x ** y`.
  /// 
  ///  Traps on overflow/underflow and when `y < 0 or y >= 32`.
  /// 
  ///  Example:
  ///  ```motoko include=import
  ///  Int32.pow(2, 10) // => +1_024
  ///  ```
  /// 

  public func pow(x : Int32, y : Int32) : Int32 { x ** y };

  ///  Returns the bitwise negation of `x`, `^x`.
  /// 
  ///  Example:
  ///  ```motoko include=import
  ///  Int32.bitnot(-256 /* 0xffff_ff00 */) // => +255 // 0xff
  ///  ```
  /// 

  public func bitnot(x : Int32) : Int32 { ^x };

  ///  Returns the bitwise "and" of `x` and `y`, `x & y`.
  /// 
  ///  Example:
  ///  ```motoko include=import
  ///  Int32.bitand(0xffff, 0x00f0) // => +240 // 0xf0
  ///  ```
  /// 

  public func bitand(x : Int32, y : Int32) : Int32 { x & y };

  ///  Returns the bitwise "or" of `x` and `y`, `x | y`.
  /// 
  ///  Example:
  ///  ```motoko include=import
  ///  Int32.bitor(0xffff, 0x00f0) // => +65_535 // 0xffff
  ///  ```
  /// 

  public func bitor(x : Int32, y : Int32) : Int32 { x | y };

  ///  Returns the bitwise "exclusive or" of `x` and `y`, `x ^ y`.
  /// 
  ///  Example:
  ///  ```motoko include=import
  ///  Int32.bitxor(0xffff, 0x00f0) // => +65_295 // 0xff0f
  ///  ```
  /// 

  public func bitxor(x : Int32, y : Int32) : Int32 { x ^ y };

  ///  Returns the bitwise left shift of `x` by `y`, `x << y`.
  ///  The right bits of the shift filled with zeros.
  ///  Left-overflowing bits, including the sign bit, are discarded.
  /// 
  ///  For `y >= 32`, the semantics is the same as for `bitshiftLeft(x, y % 32)`.
  ///  For `y < 0`,  the semantics is the same as for `bitshiftLeft(x, y + y % 32)`.
  /// 
  ///  Example:
  ///  ```motoko include=import
  ///  Int32.bitshiftLeft(1, 8) // => +256 // 0x100 equivalent to `2 ** 8`.
  ///  ```
  /// 

  public func bitshiftLeft(x : Int32, y : Int32) : Int32 { x << y };

  ///  Returns the signed bitwise right shift of `x` by `y`, `x >> y`.
  ///  The sign bit is retained and the left side is filled with the sign bit.
  ///  Right-underflowing bits are discarded, i.e. not rotated to the left side.
  /// 
  ///  For `y >= 32`, the semantics is the same as for `bitshiftRight(x, y % 32)`.
  ///  For `y < 0`,  the semantics is the same as for `bitshiftRight (x, y + y % 32)`.
  /// 
  ///  Example:
  ///  ```motoko include=import
  ///  Int32.bitshiftRight(1024, 8) // => +4 // equivalent to `1024 / (2 ** 8)`
  ///  ```
  /// 

  public func bitshiftRight(x : Int32, y : Int32) : Int32 { x >> y };

  ///  Returns the bitwise left rotatation of `x` by `y`, `x <<> y`.
  ///  Each left-overflowing bit is inserted again on the right side.
  ///  The sign bit is rotated like other bits, i.e. the rotation interprets the number as unsigned.
  /// 
  ///  Changes the direction of rotation for negative `y`.
  ///  For `y >= 32`, the semantics is the same as for `bitrotLeft(x, y % 32)`.
  /// 
  ///  Example:
  ///  ```motoko include=import
  ///  Int32.bitrotLeft(0x2000_0001, 4) // => +18 // 0x12.
  ///  ```
  /// 

  public func bitrotLeft(x : Int32, y : Int32) : Int32 { x <<> y };

  ///  Returns the bitwise right rotation of `x` by `y`, `x <>> y`.
  ///  Each right-underflowing bit is inserted again on the right side.
  ///  The sign bit is rotated like other bits, i.e. the rotation interprets the number as unsigned.
  /// 
  ///  Changes the direction of rotation for negative `y`.
  ///  For `y >= 32`, the semantics is the same as for `bitrotRight(x, y % 32)`.
  /// 
  ///  Example:
  ///  ```motoko include=import
  ///  Int32.bitrotRight(0x0002_0001, 8) // => +16_777_728 // 0x0100_0200.
  ///  ```
  /// 

  public func bitrotRight(x : Int32, y : Int32) : Int32 { x <>> y };

  ///  Returns the value of bit `p` in `x`, `x & 2**p == 2**p`.
  ///  If `p >= 32`, the semantics is the same as for `bittest(x, p % 32)`.
  ///  This is equivalent to checking if the `p`-th bit is set in `x`, using 0 indexing.
  /// 
  ///  Example:
  ///  ```motoko include=import
  ///  Int32.bittest(128, 7) // => true
  ///  ```
  public func bittest(x : Int32, p : Nat) : Bool {
    Prim.btstInt32(x, Prim.intToInt32(p))
  };

  ///  Returns the value of setting bit `p` in `x` to `1`.
  ///  If `p >= 32`, the semantics is the same as for `bitset(x, p % 32)`.
  /// 
  ///  Example:
  ///  ```motoko include=import
  ///  Int32.bitset(0, 7) // => +128
  ///  ```
  public func bitset(x : Int32, p : Nat) : Int32 {
    x | (1 << Prim.intToInt32(p))
  };

  ///  Returns the value of clearing bit `p` in `x` to `0`.
  ///  If `p >= 32`, the semantics is the same as for `bitclear(x, p % 32)`.
  /// 
  ///  Example:
  ///  ```motoko include=import
  ///  Int32.bitclear(-1, 7) // => -129
  ///  ```
  public func bitclear(x : Int32, p : Nat) : Int32 {
    x & ^(1 << Prim.intToInt32(p))
  };

  ///  Returns the value of flipping bit `p` in `x`.
  ///  If `p >= 32`, the semantics is the same as for `bitclear(x, p % 32)`.
  /// 
  ///  Example:
  ///  ```motoko include=import
  ///  Int32.bitflip(255, 7) // => +127
  ///  ```
  public func bitflip(x : Int32, p : Nat) : Int32 {
    x ^ (1 << Prim.intToInt32(p))
  };

  ///  Returns the count of non-zero bits in `x`.
  /// 
  ///  Example:
  ///  ```motoko include=import
  ///  Int32.bitcountNonZero(0xffff) // => +16
  ///  ```
  public let bitcountNonZero : (x : Int32) -> Int32 = Prim.popcntInt32;

  ///  Returns the count of leading zero bits in `x`.
  /// 
  ///  Example:
  ///  ```motoko include=import
  ///  Int32.bitcountLeadingZero(0x8000) // => +16
  ///  ```
  public let bitcountLeadingZero : (x : Int32) -> Int32 = Prim.clzInt32;

  ///  Returns the count of trailing zero bits in `x`.
  /// 
  ///  Example:
  ///  ```motoko include=import
  ///  Int32.bitcountTrailingZero(0x0201_0000) // => +16
  ///  ```
  public let bitcountTrailingZero : (x : Int32) -> Int32 = Prim.ctzInt32;

<<<<<<< HEAD
  ///  Returns the sum of `x` and `y`, `x +% y`.
  /// 
  ///  Wraps on overflow/underflow.
  /// 
  ///  Example:
  ///  ```motoko include=import
  ///  Int32.addWrap(2 ** 30, 2 ** 30) // => -2_147_483_648 // overflow
  ///  ```
  /// 

=======
  /// Returns the upper (i.e. most significant), lower (least significant)
  /// and in-between bytes of `x`.
  ///
  /// Example:
  /// ```motoko include=import
  /// Int32.explode 0x66885511 // => (102, 136, 85, 17)
  /// ```
  public let explode : (x : Int32) -> (msb : Nat8, Nat8, Nat8, lsb : Nat8) = Prim.explodeInt32;

  /// Returns the sum of `x` and `y`, `x +% y`.
  ///
  /// Wraps on overflow/underflow.
  ///
  /// Example:
  /// ```motoko include=import
  /// Int32.addWrap(2 ** 30, 2 ** 30) // => -2_147_483_648 // overflow
  /// ```
  ///
  /// Note: The reason why this function is defined in this library (in addition
  /// to the existing `+%` operator) is so that you can use it as a function
  /// value to pass to a higher order function. It is not possible to use `+%`
  /// as a function value at the moment.
>>>>>>> 50e0ea4a
  public func addWrap(x : Int32, y : Int32) : Int32 { x +% y };

  ///  Returns the difference of `x` and `y`, `x -% y`.
  /// 
  ///  Wraps on overflow/underflow.
  /// 
  ///  Example:
  ///  ```motoko include=import
  ///  Int32.subWrap(-2 ** 31, 1) // => +2_147_483_647 // underflow
  ///  ```
  /// 

  public func subWrap(x : Int32, y : Int32) : Int32 { x -% y };

  ///  Returns the product of `x` and `y`, `x *% y`. Wraps on overflow.
  /// 
  ///  Wraps on overflow/underflow.
  /// 
  ///  Example:
  ///  ```motoko include=import
  ///  Int32.mulWrap(2 ** 16, 2 ** 16) // => 0 // overflow
  ///  ```
  /// 

  public func mulWrap(x : Int32, y : Int32) : Int32 { x *% y };

  ///  Returns `x` to the power of `y`, `x **% y`.
  /// 
  ///  Wraps on overflow/underflow.
  ///  Traps if `y < 0 or y >= 32`.
  /// 
  ///  Example:
  ///  ```motoko include=import
  ///  Int32.powWrap(2, 31) // => -2_147_483_648 // overflow
  ///  ```
  /// 

  public func powWrap(x : Int32, y : Int32) : Int32 { x **% y };

}<|MERGE_RESOLUTION|>--- conflicted
+++ resolved
@@ -532,18 +532,6 @@
   ///  ```
   public let bitcountTrailingZero : (x : Int32) -> Int32 = Prim.ctzInt32;
 
-<<<<<<< HEAD
-  ///  Returns the sum of `x` and `y`, `x +% y`.
-  /// 
-  ///  Wraps on overflow/underflow.
-  /// 
-  ///  Example:
-  ///  ```motoko include=import
-  ///  Int32.addWrap(2 ** 30, 2 ** 30) // => -2_147_483_648 // overflow
-  ///  ```
-  /// 
-
-=======
   /// Returns the upper (i.e. most significant), lower (least significant)
   /// and in-between bytes of `x`.
   ///
@@ -562,11 +550,12 @@
   /// Int32.addWrap(2 ** 30, 2 ** 30) // => -2_147_483_648 // overflow
   /// ```
   ///
-  /// Note: The reason why this function is defined in this library (in addition
+  /// :::info
+  /// The reason why this function is defined in this library (in addition
   /// to the existing `+%` operator) is so that you can use it as a function
   /// value to pass to a higher order function. It is not possible to use `+%`
   /// as a function value at the moment.
->>>>>>> 50e0ea4a
+  /// :::
   public func addWrap(x : Int32, y : Int32) : Int32 { x +% y };
 
   ///  Returns the difference of `x` and `y`, `x -% y`.
