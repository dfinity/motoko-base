--- conflicted
+++ resolved
@@ -3,14 +3,9 @@
 import Prim "mo:prim";
 import Blob "Blob";
 module {
-<<<<<<< HEAD
-  public func hash(principal : Principal) =
+  public func hash(principal : Principal) : Word32 =
     Blob.hash (Prim.blobOfPrincipal principal);
   public let fromActor : (actor {}) -> Principal =
     Prim.principalOfActor;  
   public func fromText(t : Text) = fromActor(actor(t))
-=======
-  public func hash(principal : Principal) : Word32 =
-    Blob.hash (Prim.blobOfPrincipal principal);
->>>>>>> f4b0c8c2
 }