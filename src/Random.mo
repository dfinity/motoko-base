--- conflicted
+++ resolved
@@ -98,23 +98,13 @@
       var acc : Nat8 = 0;
       for (i in it) {
         if (8 : Nat8 <= nn)
-<<<<<<< HEAD
-        { acc += Prim.popcntNat8(i) }
-=======
-        { acc +%= Prim.popcntWord8(i) }
->>>>>>> b33b1dbc
+        { acc +%= Prim.popcntNat8(i) }
         else if (0 : Nat8 == nn)
         { return ?acc }
         else {
-<<<<<<< HEAD
           let mask : Nat8 = 0xff << (8 - nn);
           let residue = Prim.popcntNat8(i & mask);
           return ?(acc +% residue)
-=======
-          let mask : Word8 = -1 << Prim.nat8ToWord8(8 - nn);
-          let residue = Prim.popcntWord8(i & mask);
-          return ?Prim.word8ToNat8(acc +% residue)
->>>>>>> b33b1dbc
         };
         nn -= 8
       };
@@ -182,23 +172,13 @@
     var acc : Nat8 = 0;
     for (i in it) {
       if (8 : Nat8 <= nn)
-<<<<<<< HEAD
-      { acc += Prim.popcntNat8(i) }
-=======
-      { acc +%= Prim.popcntWord8(i) }
->>>>>>> b33b1dbc
+      { acc +%= Prim.popcntNat8(i) }
       else if (0 : Nat8 == nn)
       { return acc }
       else {
-<<<<<<< HEAD
         let mask : Nat8 = 0xff << (8 - nn);
         let residue = Prim.popcntNat8(i & mask);
         return (acc +% residue)
-=======
-        let mask : Word8 = -1 << Prim.nat8ToWord8(8 - nn);
-        let residue = Prim.popcntWord8(i & mask);
-        return Prim.word8ToNat8(acc +% residue)
->>>>>>> b33b1dbc
       };
       nn -= 8
     };
