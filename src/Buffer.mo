/// Generic, extensible buffers
///
/// Generic, mutable sequences that grow to accommodate arbitrary numbers of elements.
///
/// Class `Buffer<X>` provides extensible, mutable sequences of elements of type `X`.
/// that can be efficiently produced and consumed with imperative code.
/// A buffer object can be extended by a single element or the contents of another buffer object.
///
/// When required, the current state of a buffer object can be converted to a fixed-size array of its elements.
///
/// Buffers complement Motoko's non-extensible array types
/// (arrays do not support efficient extension, because the size of an array is
/// determined at construction and cannot be changed).

import Prim "mo:⛔";
import Nat "Nat";
import Iter "Iter";

module {

  /// Create a stateful buffer class encapsulating a mutable array.
  ///
  /// The argument `initCapacity` determines its initial capacity.
  /// The underlying mutable array grows by doubling when its current
  /// capacity is exceeded.
  public class Buffer<X>(initCapacity : Nat) {
    var count : Nat = 0;
    var elems : [var X] = [var]; // initially empty; allocated upon first `add`

    /// Adds a single element to the buffer.
    public func add(elem : X) {
      if (count == elems.size()) {
        let size =
          if (count == 0) {
            if (initCapacity > 0) { initCapacity } else { 1 }
          } else {
            2 * elems.size()
          };
        let elems2 = Prim.Array_init<X>(size, elem);
        var i = 0;
        label l loop {
          if (i >= count) break l;
          elems2[i] := elems[i];
          i += 1;
        };
        elems := elems2;
      };
      elems[count] := elem;
      count += 1;
    };

    /// Adds all elements in the given array to this buffer.
    public func addArray(arr : [X]) {
      if (count + arr.size() >= elems.size()){
        let size = if (count == 0) {
          Nat.max(initCapacity, arr.size())
        } else {
          Nat.max(2 * elems.size(), count + arr.size())
        };
        
        let rng = Iter.range(0, size - 1);
        let elemIter = Iter.map<Nat, X>(rng, func(i: Nat){
          if (i < count) {
            elems[i]
          } else if (i < arr.size() + count) {
            arr[i - count]
          }else{
            arr[0]
          }
        });

        elems:= Iter.toArrayMut<X>(elemIter);
        count += arr.size();
      }else{
        for (item in arr.vals()){
          elems[count] := item;
          count+=1;
        };
      };
      
    };

    /// Removes the item that was inserted last and returns it or `null` if no
    /// elements had been added to the Buffer.
    public func removeLast() : ?X {
      if (count == 0) {
        null
      } else {
        count -= 1;
        ?elems[count]
      };
    };

    /// Adds all elements in buffer `b` to this buffer.
    public func append(b : Buffer<X>) {
      let i = b.vals();
      loop {
        switch (i.next()) {
          case null return;
          case (?x) { add(x) };
        };
      };
    };

    /// Returns the current number of elements.
    public func size() : Nat =
      count;

    /// Resets the buffer.
    public func clear() =
      count := 0;

    /// Returns a copy of this buffer.
    public func clone() : Buffer<X> {
      let c = Buffer<X>(elems.size());
      var i = 0;
      label l loop {
        if (i >= count) break l;
        c.add(elems[i]);
        i += 1;
      };
      c
    };

    /// Returns an `Iter` over the elements of this buffer.
    public func vals() : { next : () -> ?X } = object {
      var pos = 0;
      public func next() : ?X {
        if (pos == count) { null } else {
          let elem = ?elems[pos];
          pos += 1;
          elem
        }
      }
    };

    /// Creates a new array containing this buffer's elements.
    public func toArray() : [X] =
      // immutable clone of array
      Prim.Array_tabulate<X>(
        count,
        func(x : Nat) : X { elems[x] }
      );

    /// Creates a mutable array containing this buffer's elements.
    public func toVarArray() : [var X] {
      if (count == 0) { [var] } else {
        let a = Prim.Array_init<X>(count, elems[0]);
        var i = 0;
        label l loop {
          if (i >= count) break l;
          a[i] := elems[i];
          i += 1;
        };
        a
      }
    };

    /// Gets the `i`-th element of this buffer. Traps if  `i >= count`. Indexing is zero-based.
    public func get(i : Nat) : X {
      assert(i < count);
      elems[i]
    };

    /// Gets the `i`-th element of the buffer as an option. Returns `null` when `i >= count`. Indexing is zero-based.
    public func getOpt(i : Nat) : ?X {
      if (i < count) {
        ?elems[i]
      }
      else {
        null
      }
    };

    /// Overwrites the current value of the `i`-entry of  this buffer with `elem`. Traps if the
    /// index is out of bounds. Indexing is zero-based.
    public func put(i : Nat, elem : X) {
      elems[i] := elem;
    };
  };

<<<<<<< HEAD
  /// Creates a new buffer instance from an array.
  public func fromArray<X>(arr : [X]) : Buffer<X> {
    let buf = Buffer<X>(arr.size());
    buf.addArray(arr);
    buf
=======
  /// Creates a buffer from immutable array elements.
  public func fromArray<X>(elems : [X]) : Buffer<X> {
    let buff = Buffer<X>(elems.size());
    for (elem in elems.vals()) {
      buff.add(elem)
    };
    buff
  };

  /// Creates a buffer from the elements of a mutable array.
  public func fromVarArray<X>(elems : [var X]) : Buffer<X> {
    let buff = Buffer<X>(elems.size());
    for (elem in elems.vals()) {
      buff.add(elem)
    };
    buff
>>>>>>> 7ca5b2c8
  };
}<|MERGE_RESOLUTION|>--- conflicted
+++ resolved
@@ -179,13 +179,6 @@
     };
   };
 
-<<<<<<< HEAD
-  /// Creates a new buffer instance from an array.
-  public func fromArray<X>(arr : [X]) : Buffer<X> {
-    let buf = Buffer<X>(arr.size());
-    buf.addArray(arr);
-    buf
-=======
   /// Creates a buffer from immutable array elements.
   public func fromArray<X>(elems : [X]) : Buffer<X> {
     let buff = Buffer<X>(elems.size());
@@ -202,6 +195,5 @@
       buff.add(elem)
     };
     buff
->>>>>>> 7ca5b2c8
   };
 }