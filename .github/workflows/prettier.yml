name: Check Formatting
on:
  pull_request:
    types:
      - opened
      - reopened
      - edited
      - synchronize

jobs:
  test:
    runs-on: ${{ matrix.os }}
    strategy:
      fail-fast: true
      matrix:
        os: [ubuntu-22.04]
<<<<<<< HEAD
        node: [20.5.0]
=======
        node: [18]
>>>>>>> a15ca7cd
    steps:
      - uses: actions/checkout@v3
      - name: Use Node.js ${{ matrix.node }}
        uses: actions/setup-node@v3
        with:
          node-version: ${{ matrix.node }}
      - run: npm install -g npm
      - run: npm install prettier pretty-quick
      - run: npm run prettier:check

  aggregate:
    name: format:required
    if: ${{ always() }}
    needs: [test]
    runs-on: ubuntu-latest
    steps:
      - name: check e2e test result
        if: ${{ needs.test.result != 'success' }}
        run: exit 1<|MERGE_RESOLUTION|>--- conflicted
+++ resolved
@@ -14,11 +14,7 @@
       fail-fast: true
       matrix:
         os: [ubuntu-22.04]
-<<<<<<< HEAD
-        node: [20.5.0]
-=======
         node: [18]
->>>>>>> a15ca7cd
     steps:
       - uses: actions/checkout@v3
       - name: Use Node.js ${{ matrix.node }}
