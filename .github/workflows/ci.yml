--- conflicted
+++ resolved
@@ -19,11 +19,7 @@
     - uses: actions/checkout@v3
     - uses: actions/setup-node@v3
       with:
-<<<<<<< HEAD
-        node-version: 20.5.0
-=======
         node-version: 18
->>>>>>> a15ca7cd
     - run: npm ci
     - name: "initial checks"
       run: npm run validate
