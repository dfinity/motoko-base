name: "package-set"

on:
  push:
    branches:
      - master
  pull_request:

env:
<<<<<<< HEAD
  vessel_version: "v0.6.5"
  moc_version: "0.8.6"
=======
  vessel_version: "v0.6.4"
  moc_version: "0.8.7"
>>>>>>> bd14bf8f

jobs:
  verify:
    runs-on: ubuntu-22.04
    steps:
    - name: Checking out motoko-base
      uses: actions/checkout@v2
      with:
        fetch-depth: 0
        path: base-checkout
    - name: Checking out vessel-package-set
      uses: actions/checkout@v2
      with:
        repository: dfinity/vessel-package-set
        path: vessel-package-set
    - name: "install vessel"
      run: |
        mkdir -p /home/runner/bin
        echo "/home/runner/bin" >> $GITHUB_PATH
        wget --output-document /home/runner/bin/vessel https://github.com/kritzcreek/vessel/releases/download/${{ env.vessel_version }}/vessel-linux64
        chmod +x /home/runner/bin/vessel
    - name: "patch package-set"
      run: |
        cd vessel-package-set
        echo ' # [{name = "base", repo = "file://${{github.workspace}}/base-checkout", version = "${{ github.sha }}", dependencies = [] : List Text }]' >> package-set.dhall
        vessel verify --version ${{ env.moc_version }}<|MERGE_RESOLUTION|>--- conflicted
+++ resolved
@@ -7,13 +7,8 @@
   pull_request:
 
 env:
-<<<<<<< HEAD
   vessel_version: "v0.6.5"
-  moc_version: "0.8.6"
-=======
-  vessel_version: "v0.6.4"
   moc_version: "0.8.7"
->>>>>>> bd14bf8f
 
 jobs:
   verify:
